from wandb_wrapper import WandbWrapper
from dataset import ConnTextULDataset
import torch as pt
import tqdm
import sys
import time
import train_impl as train_impl
from torch.utils.data import DataLoader, Subset

wandb = WandbWrapper()

# ----------------------------------------------------------------------
""" 
More complex code structure to accomodate running wandb with and without hypersweeps
"""


def run_code():
    run = wandb.init()
    ds = ConnTextULDataset(test=True, which_dataset=run.config.which_dataset)
    run_code_impl(run, ds)


def run_code_impl(run, ds):
    """ """
    c = run.config
    print("run.config: ", run.config)

    MODEL_PATH = c.model_path

    if pt.cuda.is_available():
        device = pt.device("cuda:0")
    else:
        device = pt.device("cpu")

    device = 'cpu'
    #print("device = ", device)

    # GE 2023-05-27: added fine-grain control over layer structure
    num_layers_dict = {
        "phon_dec": c.num_layers,
        "phon_enc": c.num_layers,
        "orth_dec": c.num_layers,
        "orth_enc": c.num_layers,
        "mixing_enc": c.num_layers,
    }
    assert c.d_model % c.nhead == 0, "d_model must be evenly divisible by nhead"

    num_train = int(len(ds) * c.train_test_split)
    #cutpoint = int(c.train_test_split * len(ds))

    train_dataset_slices, val_dataset_slices = train_impl.create_data_slices(
        num_train, c, ds
    )

    # Use startup data to determine starting epoch. Update the model_id
    model_id, epoch_num = train_impl.get_starting_model_epoch(MODEL_PATH, c)

    # A number for WandB:
    c.n_steps_per_epoch = len(train_dataset_slices)

    model, opt = train_impl.setup_model(MODEL_PATH, c, ds, num_layers_dict)

    generated_text_table = wandb.Table(columns=["Step", "Generated Output"])
    run.watch(model, log="all", log_freq=100)  # Comment out by GE

    # ----------------------------------------------------------------------

    model.to(device)
    #print(f"DEBUG: epoch_num = {epoch_num}, c.epoch_nums = {c.num_epochs}")
    pbar = tqdm.tqdm(range(epoch_num, epoch_num + c.num_epochs), position=0)
    example_ct = [0]

    # Function closure
    single_step_fct = lambda batch_slice, step, epoch: train_impl.single_step(
        c,
        pbar,
        model,
        train_dataset_slices,
        batch_slice,
        ds,
        device,
        opt,
        epoch,
        step,
        generated_text_table,
        example_ct,
    )
    single_epoch_fct = lambda epoch: train_impl.single_epoch(
        c, model, train_dataset_slices, epoch, single_step_fct, 
    )
    evaluate_model_fct = lambda: train_impl.evaluate_model(
        model, val_dataset_slices, device, opt, ds, 
    )
    save_fct = lambda epoch: train_impl.save(
        epoch, c, model, opt, MODEL_PATH, model_id, epoch_num
    )

    for epoch in pbar:
        #print("epoch = ", epoch)
        metrics = single_epoch_fct(epoch)
        run.log(metrics)  
        # When experimenting, skip evaluate_model_fct for speedup
        # if c.max_nb_steps == -1, run all steps and evaluate the model
        if c.max_nb_steps < 0:
<<<<<<< HEAD
            evaluate_model_fct() 
=======
            metrics = evaluate_model_fct()  # GE: 05/28
            run.log(metrics) 
>>>>>>> a016f433
        save_fct(epoch)

    # 🐝 Close your wandb run
    run.finish()

    ##print("time per step (sec); ", time)
    #print("n_steps_per_epoch: ", c.n_steps_per_epoch)

# ----------------------------------------------------------------------<|MERGE_RESOLUTION|>--- conflicted
+++ resolved
@@ -103,12 +103,8 @@
         # When experimenting, skip evaluate_model_fct for speedup
         # if c.max_nb_steps == -1, run all steps and evaluate the model
         if c.max_nb_steps < 0:
-<<<<<<< HEAD
-            evaluate_model_fct() 
-=======
             metrics = evaluate_model_fct()  # GE: 05/28
             run.log(metrics) 
->>>>>>> a016f433
         save_fct(epoch)
 
     # 🐝 Close your wandb run
