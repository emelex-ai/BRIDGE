FROM python:3.12-slim

WORKDIR /app

# Install necessary build tools
RUN apt-get update && \
    apt-get install -y --no-install-recommends \
    build-essential \
    && rm -rf /var/lib/apt/lists/*

# Copy application code
COPY bridge/ /app/bridge/
COPY app/ /app/app/
COPY data/tests/ /app/data/tests/
COPY tests/application/training/data/ /app/tests/application/training/data/
COPY pyproject.toml uv.lock ./

# Create directories first
RUN mkdir -p /app/data /app/model_artifacts /app/results

# Copy data files 
COPY data/phonreps.csv /app/data/

<<<<<<< HEAD
# Install uv and dependencies
COPY --from=ghcr.io/astral-sh/uv:latest /uv /uvx /bin/
RUN uv sync --frozen --no-install-project --no-dev
=======
COPY  pyproject.toml /app/

# Install Poetry and dependencies (excluding GPU)
RUN pip install poetry==1.8.5 && \
    poetry config virtualenvs.create false && \
    poetry install
>>>>>>> 81ecfa5a

# Download NLTK data
RUN uv run python -c "import nltk; nltk.download('cmudict')"

# Copy application code
COPY . /app/

# Set environment variables for memory optimization
ENV PYTHONPATH=/app
ENV PYTHONUNBUFFERED=1
ENV PYTHONOPTIMIZE=2

# Set entry point
<<<<<<< HEAD
ENTRYPOINT ["./venv/bin/python", "-m", "app.bin.docker_entry"]
=======
ENTRYPOINT ["python", "-m", "app.bin.finetuning_docker_entry"]
>>>>>>> 81ecfa5a
<|MERGE_RESOLUTION|>--- conflicted
+++ resolved
@@ -21,24 +21,12 @@
 # Copy data files 
 COPY data/phonreps.csv /app/data/
 
-<<<<<<< HEAD
 # Install uv and dependencies
 COPY --from=ghcr.io/astral-sh/uv:latest /uv /uvx /bin/
 RUN uv sync --frozen --no-install-project --no-dev
-=======
-COPY  pyproject.toml /app/
-
-# Install Poetry and dependencies (excluding GPU)
-RUN pip install poetry==1.8.5 && \
-    poetry config virtualenvs.create false && \
-    poetry install
->>>>>>> 81ecfa5a
 
 # Download NLTK data
 RUN uv run python -c "import nltk; nltk.download('cmudict')"
-
-# Copy application code
-COPY . /app/
 
 # Set environment variables for memory optimization
 ENV PYTHONPATH=/app
@@ -46,8 +34,4 @@
 ENV PYTHONOPTIMIZE=2
 
 # Set entry point
-<<<<<<< HEAD
-ENTRYPOINT ["./venv/bin/python", "-m", "app.bin.docker_entry"]
-=======
-ENTRYPOINT ["python", "-m", "app.bin.finetuning_docker_entry"]
->>>>>>> 81ecfa5a
+ENTRYPOINT ["./venv/bin/python", "-m", "app.bin.finetuning_docker_entry"]