--- conflicted
+++ resolved
@@ -27,6 +27,7 @@
     parser.add_argument("--which_dataset", type=int, default=20, help="Choose the dataset to load")
     parser.add_argument("--sweep", action="store_true", default=False, help="Run a sweep with wandb")
     parser.add_argument("--d_embedding", default=1024, help="Dimensionality of the final embedding layer.")
+
 
     args = parser.parse_args()
     
@@ -74,15 +75,6 @@
         #ds = ConnTextULDataset()
         pass
 
-<<<<<<< HEAD
-=======
-    #  Three parameters specific to W&B
-    entity = "emelex"
-    project = "ConnTextUL"
-    is_wandb_enabled = not args.disable_wandb
-    print("disable_wandb: ", args.disable_wandb)
-
->>>>>>> e97f5556
     #  Parameters specific to the main code
 
     config = {
@@ -167,15 +159,12 @@
         run_code1 = lambda : run_code(ds)
         wandb.agent(sweep_id, run_code1)
     else:
-<<<<<<< HEAD
-=======
         if TEST:
             ds = ConnTextULDataset(test=True, which_dataset=config['which_dataset'])
         else:
             print("config: ", config)
             ds = ConnTextULDataset(which_dataset=config['which_dataset'])
 
->>>>>>> e97f5556
         wandb.set_params(config=config, is_sweep=False, is_wandb_on=is_wandb_enabled)
 
         globals().update({"wandb": wandb})
