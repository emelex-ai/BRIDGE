--- conflicted
+++ resolved
@@ -25,16 +25,11 @@
     parser.add_argument("--test", action='store_true', default=False, help="Test mode: only run one epoch on a small subset of the data")
     parser.add_argument("--max_nb_steps", type=int, default=-1, help="Hardcode nb steps per epoch for fast testing")
     parser.add_argument("--train_test_split", type=float, default=0.8, help="Fraction of data in the training set")
-<<<<<<< HEAD
-    parser.add_argument("--sweep", type=str, default="", help="Run a wandb sweep from a file")
-    
-=======
+
     parser.add_argument("--which_dataset", type=int, default=20, help="Choose the dataset to load")
-    parser.add_argument("--sweep", action="store_true", default=False, help="Run a sweep with wandb")
+    parser.add_argument("--sweep",type=str,  default="", help="Run a sweep from a configuration file")
     parser.add_argument("--d_embedding", default=1024, help="Dimensionality of the final embedding layer.")
 
-
->>>>>>> c8916458
     args = parser.parse_args()
     
     num_epochs = args.num_epochs
@@ -49,11 +44,7 @@
     MODEL_PATH = './models'
     max_nb_steps = args.max_nb_steps
     train_test_split = args.train_test_split
-<<<<<<< HEAD
-    sweep = args.sweep
-=======
     which_dataset = args.which_dataset
->>>>>>> c8916458
     assert d_model%nhead == 0, "d_model must be evenly divisible by nhead"
 
     #  Three parameters specific to W&B
@@ -117,48 +108,11 @@
         # Is it possible to update a sweep configuration? I'd like the default sweep
         # configuration to contain the parameters of config.
         # GE: suggestion: load different sweeps from files to keep track. 
-<<<<<<< HEAD
 
         with open(args.sweep, "r") as file:
             sweep_config = yaml.safe_load(file)
 
         print("sweep_config: ", sweep_config)
-=======
-        """
-        sweep_config = {
-            "method": "grid",
-            "name": "sweep_ep100_d64",
-            "metric": {
-                'goal': 'minimize', 
-                'name': 'character accuracy',
-            },
-            "parameters": {
-                "num_epochs": {"values": [50]},
-                "batch_size": {"values": [5]},
-                "d_model": {"values": [16, 32, 64, 128]},
-                "common_num_layers": {"values": [1, 2]},
-                "which_dataset": {"values": [20]}
-            },
-        }
-        """
-        
-        sweep_config = {
-            "method": "grid",
-            "name": "sweep_ep100_d64",
-            "metric": {
-                'goal': 'minimize', 
-                'name': 'character accuracy',
-            },
-            "parameters": {
-                "num_epochs": {"values": [400]},
-                "batch_size": {"values": [16, 32, 64, 128]},
-                "d_model": {"values": [16, 64]},
-                "common_num_layers": {"values": [1, 2, 4]},
-                "which_dataset": {"values": [5, 20, 50, 100, 250, 500, 1000]},
-            },
-        }
-        
->>>>>>> c8916458
 
         # Update sweep_config with new_params without overwriting existing parameters:
         for param, value in config.items():
@@ -174,11 +128,7 @@
             ds = ConnTextULDataset(which_dataset=config['which_dataset'])
 
         sweep_id = wandb.sweep(sweep_config, project=project, entity=entity)
-<<<<<<< HEAD
-        run_code1 = lambda: run_code(ds)
-        wandb.agent(sweep_id, run_code1)
-    else:
-=======
+
         run_code1 = lambda : run_code(ds)
         wandb.agent(sweep_id, run_code1)
     else:
@@ -188,7 +138,6 @@
             print("config: ", config)
             ds = ConnTextULDataset(which_dataset=config['which_dataset'])
 
->>>>>>> c8916458
         wandb.set_params(config=config, is_sweep=False, is_wandb_on=is_wandb_enabled)
 
         globals().update({"wandb": wandb})
