--- conflicted
+++ resolved
@@ -22,30 +22,20 @@
                         and linear layers. Must be evenly divisible by nhead")
     parser.add_argument("--nhead", type=int, default=4, help="Number of attention heads for all attention modules. \
                         Must evenly divide d_model.")
-<<<<<<< HEAD
     # Be careful when using bool arguments. Must use action='store_true', which creates an option that defaults to True 
     parser.add_argument("--wandb", action='store_true', help="Enable wandb (default: disabled if argument absent)")
     parser.add_argument("--test", action='store_true', help="Test mode: only run one epoch on a small subset of the data \
                         (default: no test if argument absent)")
-=======
-    parser.add_argument("--wandb_disabled", type=bool, default=False, help="Disable wandb")
-    parser.add_argument("--test", action='store_true', default=False, help="Test mode: only run one epoch on a small subset of the data")
->>>>>>> a016f433
     parser.add_argument("--max_nb_steps", type=int, default=-1, help="Hardcode nb steps per epoch for fast testing")
     parser.add_argument("--train_test_split", type=float, default=0.8, help="Fraction of data in the training set")
 
     parser.add_argument("--which_dataset", type=int, default=20, help="Choose the dataset to load")
     parser.add_argument("--sweep",type=str,  default="", help="Run a sweep from a configuration file")
-<<<<<<< HEAD
-    parser.add_argument("--d_embedding", type=int, default=1024, help="Dimensionality of the final embedding layer.")
-=======
     parser.add_argument("--d_embedding", type=int, default=1, help="Dimensionality of the final embedding layer.")
->>>>>>> a016f433
     parser.add_argument("--seed", type=int, default=1337, help="Random seed for repeatibility.")
 
     args = parser.parse_args()
     
-<<<<<<< HEAD
     print("args.wandb: ", args.wandb)
     if args.wandb:
         wandb_disabled = False
@@ -54,9 +44,7 @@
         wandb_disabled = True
         wandb_enabled = False
 
-=======
     wandb_disabled = args.wandb_disabled
->>>>>>> a016f433
     num_epochs = args.num_epochs
     d_embedding = args.d_embedding
     batch_size = args.batch_size
@@ -76,10 +64,6 @@
     #  Three parameters specific to W&B
     entity = "emelex"
     project = "ConnTextUL"
-<<<<<<< HEAD
-=======
-    is_wandb_enabled = not wandb_disabled
->>>>>>> a016f433
 
     if TEST:
         d_model = 16
@@ -98,10 +82,6 @@
         #torch.use_deterministic_algorithms(True)
         torch.backends.cudnn.deterministic = True
         torch.backends.cudnn.benchmark = False
-<<<<<<< HEAD
-=======
-        is_wandb_enabled = False
->>>>>>> a016f433
 
     #  Parameters specific to the main code
 
@@ -124,11 +104,7 @@
         "seed": seed, # select dataset from data/ folder
     }
 
-<<<<<<< HEAD
     print("config: ", config)
-=======
-    #print("config: ", config)
->>>>>>> a016f433
     globals().update({"wandb": wandb})
 
     if args.sweep != "":
@@ -149,28 +125,14 @@
         for param, value in config.items():
             if param not in sweep_config["parameters"]:
                 sweep_config["parameters"][param] = {"values": [value]}
-<<<<<<< HEAD
-        #"""
-        # Does not work
-        """
-        for param, value in config.items():
-            if param not in sweep_config["parameters"]:
-                sweep_config[param] = {"values": [value]}
-        """
+
 
         sweep_id = wandb.sweep(sweep_config, project=project, entity=entity)
-        wandb.agent(sweep_id, run_code)
+
+        run_code1 = lambda : run_code(ds)
+        wandb.agent(sweep_id, run_code1)
     else:
         wandb.set_params(config=config, is_sweep=False, is_wandb_on=wandb_enabled)
-=======
-
-        #print("\n(AFTER) sweep_config: ", sweep_config)
-        sweep_id = wandb.sweep(sweep_config, project=project, entity=entity)
-
-        wandb.agent(sweep_id, run_code)
-    else:
-        wandb.set_params(config=config, is_sweep=False, is_wandb_on=is_wandb_enabled)
->>>>>>> a016f433
 
         wandb.login()
         # 🐝 initialise a wandb run
