--- conflicted
+++ resolved
@@ -188,12 +188,7 @@
         #print(f"step: {step}, batch_slice: ", batch_slice)
         nb_steps += 1
         if c.max_nb_steps > 0 and nb_steps >= c.max_nb_steps:
-<<<<<<< HEAD
             print("max_nb_steps: ", c.max_nb_steps)  # does not reach this point in test mode
-=======
-            #print("max_nb_steps: ", c.max_nb_steps)  # does not reach this point in test mode
-            raise "should not occur"
->>>>>>> c8916458
             break
         metrics = single_step_fct(batch_slice, step, epoch)   # GE: new
         print_weight_norms(model, f"DEBUG: step: {step}, norm: ")  # GE: debug
