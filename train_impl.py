
import torch as pt
from wandb_wrapper import WandbWrapper, MyRun
from model import Model
import time
import math
import glob
from torch.utils.data import Dataset

# WandbWrapper is a singleton
wandb = WandbWrapper()
run = MyRun()


# GE: 2023-05-27: simplify code
def evaluate_model(model, val_dataset_slices, device, opt, ds):
    model.eval()  # GE: eval once per epoch
    with pt.no_grad():
        print("\nValidation Loop...")
        for step, batch_slice in enumerate(val_dataset_slices):
            batch = ds[batch_slice]
            orthography, phonology = batch["orthography"].to(device), batch[
                "phonology"
            ].to(device)
            logits = model(
                orthography["enc_input_ids"],
                orthography["enc_pad_mask"],
                orthography["dec_input_ids"],
                orthography["dec_pad_mask"],
                phonology["enc_input_ids"],
                phonology["enc_pad_mask"],
                phonology["dec_input_ids"],
                phonology["dec_pad_mask"],
            )

            val_loss = pt.nn.CrossEntropyLoss(ignore_index=4)(
                logits["orth"], orthography["enc_input_ids"][:, 1:]
            )
            val_loss = val_loss + pt.nn.CrossEntropyLoss(ignore_index=2)(
                logits["phon"], phonology["targets"]
            )
            more_metrics = {"val/val_loss": val_loss}
            run.log(more_metrics)

#----------------------------------------------------------------------
def single_step(pbar, model, train_dataset_slices, batch_slice, ds, device, example_ct, opt, epoch, step, generated_text_table):
    batch = ds[batch_slice]
    """
    print("type(ds): ", type(ds))
    print("batch_slice: ", batch_slice)
    print("batch = ", batch)
    print("ds: ", ds)
    """
    orthography, phonology = batch["orthography"].to(device), batch[
        "phonology"
    ].to(device)
    logits = model(
        orthography["enc_input_ids"],
        orthography["enc_pad_mask"],
        orthography["dec_input_ids"],
        orthography["dec_pad_mask"],
        phonology["enc_input_ids"],
        phonology["enc_pad_mask"],
        phonology["dec_input_ids"],
        phonology["dec_pad_mask"],
    )

    orth_loss = pt.nn.CrossEntropyLoss(ignore_index=4)(
        logits["orth"], orthography["enc_input_ids"][:, 1:]
    )
    phon_loss = pt.nn.CrossEntropyLoss(ignore_index=2)(
        logits["phon"], phonology["targets"]
    )
    loss = orth_loss + phon_loss
    #print("phon_loss: ", phon_loss.item())
    #print("orth_loss: ", orth_loss.item())
    #print("loss: ", loss.item())

    #print_weight_norms(model, "before loss.backward")
    loss.backward()
    opt.step()
    #print_weight_norms(model, "after opt.step")
    opt.zero_grad()

    # Suggestion: compute cheap metrics every step, more complex metrics every epoch
    metrics = compute_metrics(logits, orthography, phonology, batch, example_ct, orth_loss, phon_loss, loss, epoch, step, ds, device, model, generated_text_table)
    #print("DEBUG metrics: ", metrics)
    #raise "error, after print metrics"
    return metrics

#----------------------------------------------------------------------
def compute_metrics(logits,orthography, phonology, batch, example_ct, orth_loss, phon_loss, loss, epoch, step, ds, device, model, generated_text_table):
    # NEW NEW NEW NEW NEW NEW NEW NEW NEW

    # Accuracy function for orthography.
    # Take argmax of orthographic logits for accuracy comparison:
    A_orth = pt.argmax(logits["orth"], dim=1)
    # Keep orthographic encoder input ids unchanged:
    B_orth = orthography["enc_input_ids"][:, 1:]
    # Compute orthographic accuracy:
    word_accuracy = pt.tensor(pt.where((A_orth == B_orth).all(dim=1))[0].size())/pt.tensor(A_orth.size())[0]
    char_accuracy = (A_orth == B_orth).sum()/pt.tensor(A_orth.shape).prod()

    #orth_accuracy = 
        #pt.tensor(pt.where((A_orth == B_orth).all(dim=1))[0].size())
        #/ pt.tensor(A_orth.size())[0]
    #)

    # Accuracy function for phonology.
    # Compute dimensions for phonological logit and target reshaping:
    oldshape = logits["phon"].size()
    newshape_0 = oldshape[0] * oldshape[2]
    newshape_1 = oldshape[3]
    # Take argmax of phonological logits for accuracy comparison, reshaping to get a square tensor:
    A_phon = pt.argmax(logits["phon"], dim=1)
    A_phon = pt.reshape(A_phon, [newshape_0, newshape_1])
    #print(f"\n{epoch}/{step}: A_phon shape:", A_phon.size())  # GE: changed
    # Reshape phonological targets:
    B_phon = phonology["targets"]
    B_phon = pt.reshape(B_phon, [newshape_0, newshape_1])
    #print(f"{epoch}/{step}: B_phon shape:", B_phon.size(), "\n")  # GE: changed
    # Compute phonoloigcal accuracy:
    phon_accuracy = (
        pt.tensor(pt.where((A_phon == B_phon).all(dim=1))[0].size())
        / pt.tensor(A_phon.size())[0]
    )

    # END END END END END END END END END

    # Now we generate orthographic tokens and phonological vectors for the input 'elephant'
    if 1:
        orth = ds.character_tokenizer.encode(["elephant"])
        orthography = orth["enc_input_ids"].to(device)
        orthography_mask = orth["enc_pad_mask"].to(device)
        phon = ds.phonology_tokenizer.encode(["elephant"])
        phonology = [
            [t.to(device) for t in tokens] for tokens in phon["enc_input_ids"]
        ]
        phonology_mask = phon["enc_pad_mask"].to(device)

        # GE:  I do not understand
        generation = model.generate(
            orthography, orthography_mask, phonology, phonology_mask
        )

        generated_text = ds.character_tokenizer.decode(
            generation["orth"].tolist()
        )[0]
        # Log the text in the WandB table
        generated_text_table.add_data(step, generated_text)

    example_ct[0] += len(batch["orthography"])
    metrics = {
        "train/orth_loss": orth_loss,
        "train/phon_loss": phon_loss,
        "train/train_loss": loss,
        "train/epoch": epoch,
        "train/example_ct": example_ct[0],  # GE: put in a list so I could use it in a function argument
        "train/global_embedding_magnitude": pt.norm(
            model.global_embedding[0], p=2
        ),
        "train/model_weights_magnitude": pt.sqrt(
            sum([pt.norm(w[0], p=2) ** 2 for w in model.parameters()])
        ),
        # "train/lr": opt.state_dict()['param_groups'][0]['lr'],
        "train/generated_text_table": generated_text_table,
        "word accuracy": word_accuracy,
        "phonological accuracy": phon_accuracy,
        "character accuracy": char_accuracy,
    }

    # DEBUGGING
    #for k,v in metrics.items(): 
        #print(f"metrics[{k}] = {v}")

    
    return metrics
#----------------------------------------------------------------------
def single_epoch(c, model, train_dataset_slices, epoch, single_step_fct):
    model.train()
    nb_steps = 0  # GE: added
    start = time.time()

    #print("len(train_dataset_slices): ", len(train_dataset_slices))


    for step, batch_slice in enumerate(train_dataset_slices):
        #print(f"step: {step}, batch_slice: ", batch_slice)
        nb_steps += 1
        if c.max_nb_steps > 0 and nb_steps >= c.max_nb_steps:
            #print("max_nb_steps: ", c.max_nb_steps)  # does not reach this point in test mode
            raise "should not occur"
            break
        metrics = single_step_fct(batch_slice, step, epoch)   # GE: new
        print_weight_norms(model, f"DEBUG: step: {step}, norm: ")  # GE: debug

    #print("nb_steps: ", nb_steps)
    metrics['time_per_step'] = (time.time() - start) / nb_steps
    metrics['time_per_epoch'] = c.n_steps_per_epoch * metrics['time_per_step']
    return metrics
#----------------------------------------------------------------------
def save(epoch, c, model, opt, MODEL_PATH, model_id, epoch_num):
    pt.save(
        {
            "epoch": epoch,
            "batch_size": c.batch_size,
            "d_model": c.d_model,
            "nhead": c.nhead,
            "model": model.state_dict(),
            "optimizer": opt.state_dict(),
            # "epoch_num": epoch_num,   # GE: added (recommended): starting epoch. 
                                        # Good for self-consistency check. 
        },
        # GE: pay attention: I replaced epoch by c.epoch (c is configuration)
        MODEL_PATH + f"/model{model_id}_checkpoint{epoch}.pth",  # HARDCODED
    )
#----------------------------------------------------------------------
def get_starting_model_epoch(path, c):
    # Get latest model run information
    # GE: what if model_runs is True and CONTINUE is False? Shouldn't one go to the else branch?
    # What if you want to  start a new run? Must you empty the folder?
    # c.continue: if True, continuation run. 
    #             if False, start a new run and update the model_id
    model_runs = glob.glob(path + "/model[0-9]*")  # GE added model[0-9]

    if model_runs:
        # GE comments
        # Whatever numbering you are using for model_runs, you should use integers with leading zeros, or else sorted will not work correctly.
        # Sorting on letters is dangerous since different people might have different sorting conventions
        latest_run = sorted(model_runs)[-1].split("/")[-1]
        #print("latest_run: ", latest_run)  # model_checkpoint35.pth
        #print("split: ", latest_run.split("_"))
        model_id, epoch_num = int(latest_run.split("_")[0][5:]), int(
            latest_run.split("_")[-1].split(".")[0][10:]
        )
        if not c.CONTINUE:
            model_id += 1
            epoch_num = 0
    else:
        model_id, epoch_num = 0, 0

    return model_id, epoch_num
#----------------------------------------------------------------------
def setup_model(MODEL_PATH, c, ds, num_layers_dict):
    # Continuation run
    if c.CONTINUE:
        # GE 2023-05-27: fix checkpoint to allow for more general layer structure
        # The code will not work as is. 
        chkpt = pt.load(MODEL_PATH + f"/model{model_id}_checkpoint{epoch_num}.pth")
        # GE: TODO:  Construct a layer dictionary from the chekpointed data 
        model = Model(
            len(ds.character_tokenizer),
            len(ds.phonology_tokenizer),
            d_model=chkpt["d_model"],
            nhead=chkpt["nhead"],
        )
        model.load_state_dict(chkpt["model"])
        opt = pt.optim.AdamW(model.parameters(), c.learning_rate)
        opt.load_state_dict(chkpt["optimizer"])

    # Start a new urn
    else:
        model = Model(
            len(ds.character_tokenizer),
            len(ds.phonology_tokenizer),
            d_model=c.d_model,
            d_embedding=c.d_embedding,
            nhead=c.nhead,
            num_layers_dict=num_layers_dict,  # New, GE, 2023-05-27
        )
        opt = pt.optim.AdamW(model.parameters(), c.learning_rate)
    #print("original model weights")
    #print_weight_norms(model, "initial model weights")
    #print(model)

    #print(
    #    "char/phon tokenizers len: ",
    #    len(ds.character_tokenizer),
    #    len(ds.phonology_tokenizer),
    #)
    return model, opt
#----------------------------------------------------------------------
def create_data_slices(cutpoint, c, ds):
<<<<<<< HEAD
    # GE: question: why does ds[batch_slice] look like a dictionary?
    #print("create_data_slices: cutpoint: ", cutpoint)
=======
>>>>>>> e97f5556
    train_dataset_slices = []
    for batch in range(math.ceil(cutpoint / c.batch_size)):
        train_dataset_slices.append(
            slice(batch * c.batch_size, min((batch + 1) * c.batch_size, cutpoint))
        )
    
    val_dataset_slices = []
    for batch in range(math.ceil((len(ds) - cutpoint) / c.batch_size)):
        val_dataset_slices.append(
            slice(
                cutpoint + batch * c.batch_size,
                min(cutpoint + (batch + 1) * c.batch_size, len(ds)),
            )
        )

<<<<<<< HEAD
    """
    for slice_ in train_dataset_slices: 
        print("train slice: ", slice_)
    for slice_ in val_dataset_slices: 
        print("valid slice: ", slice_)
    raise "error slice"
    """

    """ GE additions """
    """ NOT USED 
    from torch.utils.data import DataLoader
    loader = DataLoader(ds, batch_size=5, shuffle=True)
    for step in loader: 
        print("type(step): ", type(step))
    raise "end"
    print("end of create_data_slices")
    dss = ds[train_dataset_slices[0]]
    print("type(ds[slice[0:3]]): ", type(ds[slice[0:3]]))
    print("slice: ", train_dataset_slices[0])
    print("type(dss): ", type(dss))  # dict
    print("keys(dss): ", list(keys(dss)))
    print("type(dss[0]): ", type(dss[0]))  # dict
    raise "end of create_data_slices"
    """

    """ GE: original code """
    #print("len slices: ", len(train_dataset_slices), len(val_dataset_slices))
=======
>>>>>>> e97f5556
    return train_dataset_slices, val_dataset_slices

def print_weight_norms(model, msg):
    norm = pt.sqrt(sum([pt.norm(w[0], p=2) ** 2 for w in model.parameters()]))
    print(f"==> {msg}, {norm}")
#----------------------------------------------------------------------<|MERGE_RESOLUTION|>--- conflicted
+++ resolved
@@ -281,11 +281,6 @@
     return model, opt
 #----------------------------------------------------------------------
 def create_data_slices(cutpoint, c, ds):
-<<<<<<< HEAD
-    # GE: question: why does ds[batch_slice] look like a dictionary?
-    #print("create_data_slices: cutpoint: ", cutpoint)
-=======
->>>>>>> e97f5556
     train_dataset_slices = []
     for batch in range(math.ceil(cutpoint / c.batch_size)):
         train_dataset_slices.append(
@@ -301,36 +296,6 @@
             )
         )
 
-<<<<<<< HEAD
-    """
-    for slice_ in train_dataset_slices: 
-        print("train slice: ", slice_)
-    for slice_ in val_dataset_slices: 
-        print("valid slice: ", slice_)
-    raise "error slice"
-    """
-
-    """ GE additions """
-    """ NOT USED 
-    from torch.utils.data import DataLoader
-    loader = DataLoader(ds, batch_size=5, shuffle=True)
-    for step in loader: 
-        print("type(step): ", type(step))
-    raise "end"
-    print("end of create_data_slices")
-    dss = ds[train_dataset_slices[0]]
-    print("type(ds[slice[0:3]]): ", type(ds[slice[0:3]]))
-    print("slice: ", train_dataset_slices[0])
-    print("type(dss): ", type(dss))  # dict
-    print("keys(dss): ", list(keys(dss)))
-    print("type(dss[0]): ", type(dss[0]))  # dict
-    raise "end of create_data_slices"
-    """
-
-    """ GE: original code """
-    #print("len slices: ", len(train_dataset_slices), len(val_dataset_slices))
-=======
->>>>>>> e97f5556
     return train_dataset_slices, val_dataset_slices
 
 def print_weight_norms(model, msg):
