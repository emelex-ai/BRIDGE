--- conflicted
+++ resolved
@@ -83,10 +83,7 @@
     metrics = compute_metrics(logits, orthography, phonology, batch, example_ct, orth_loss, phon_loss, loss, epoch, step, ds, device, model, generated_text_table, mode)
     return metrics
 
-<<<<<<< HEAD
-=======
 #--------------------------------------------------------------------
->>>>>>> 8957e6b8
 def calculate_accuracies(logits, orthography, phonology):
 
     # --- Calculate Orthographic Accuracy ---
@@ -189,8 +186,6 @@
     accuracies = calculate_accuracies(logits, orthography, phonology)
     for accuracy in accuracies:
         metrics[mode+"/"+accuracy] = accuracies[accuracy]
-<<<<<<< HEAD
-=======
 
     return metrics
 #----------------------------------------------------------------------
@@ -209,10 +204,10 @@
             metrics[k] /= len(all_metrics)
         except:
             pass
->>>>>>> 8957e6b8
-
-    return metrics
-#----------------------------------------------------------------------
+
+    return metrics
+
+# ----------------------------------------------------------------------
 def train_single_epoch(c, model, dataset_slices, epoch, single_step_fct):
     example_ct = [0]
 
@@ -258,10 +253,7 @@
     metrics['time_per_val_step'] = (time.time() - start) / nb_steps
     metrics['time_per_val_epoch'] = c.n_steps_per_epoch * metrics['time_per_val_step']
     return metrics
-<<<<<<< HEAD
-=======
-
->>>>>>> 8957e6b8
+
 #----------------------------------------------------------------------
 def save(epoch, c, model, opt, MODEL_PATH, model_id, epoch_num):
     # Has to be fixed to reflect the additional parameters in the configuration (June 4, 2023)
