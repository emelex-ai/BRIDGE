--- conflicted
+++ resolved
@@ -87,14 +87,9 @@
     # notice we slice from 1: onwards to remove the start token
     orth_true = orthography["enc_input_ids"][:, 1:]
     # Compute orthographic accuracy:
-<<<<<<< HEAD
-    word_accuracy = pt.tensor(pt.where((A_orth == B_orth).all(dim=1))[0].size())/pt.tensor(A_orth.size())[0]
-    char_accuracy = (A_orth == B_orth).sum()/pt.tensor(A_orth.shape).prod() 
-=======
     #orth_word_accuracy = pt.tensor(pt.where((A_orth == B_orth).all(dim=1))[0].size())/pt.tensor(A_orth.size())[0]
     orth_word_accuracy = (orth_pred == orth_true).all(dim=1).sum()/orth_pred.shape[0]
     letter_wise_accuracy = (orth_pred == orth_true).sum()/pt.tensor(orth_pred.shape).prod()
->>>>>>> a016f433
 
     # Accuracy function for phonology.
     # Compute dimensions for phonological logit and target reshaping:
@@ -160,36 +155,16 @@
         "train/phon_word_accuracy": phon_word_accuracy,
     }
 
-<<<<<<< HEAD
-=======
-    # DEBUGGING
-    #for k,v in metrics.items(): 
-        #print(f"metrics[{k}] = {v}")
-    
->>>>>>> a016f433
+
     return metrics
 #----------------------------------------------------------------------
 def single_epoch(c, model, train_dataset_slices, epoch, single_step_fct):
     example_ct = [0]
 
     model.train()
-<<<<<<< HEAD
-    nb_steps = 0  
-    start = time.time()
-
-    for step, batch_slice in enumerate(train_dataset_slices):
-        nb_steps += 1
-        if c.max_nb_steps > 0 and nb_steps >= c.max_nb_steps:
-            print("max_nb_steps: ", c.max_nb_steps)  
-            break
-        metrics = single_step_fct(batch_slice, step, epoch) 
-=======
     nb_steps = 1 
     start = time.time()
 
-    #print("len(train_dataset_slices): ", len(train_dataset_slices))
-
-    #print(f"DEBUG: slice: {train_dataset_slices}, single_epoch: epoch: {epoch}, nb_steps: {nb_steps}, len(train_dataset_slices): {len(train_dataset_slices)}")
     for step, batch_slice in enumerate(train_dataset_slices):
         #print(f"step: {step}, batch_slice: ", batch_slice)
         if c.max_nb_steps > 0 and nb_steps >= c.max_nb_steps:
@@ -198,7 +173,6 @@
         metrics = single_step_fct(batch_slice, step, epoch)   # GE: new
         print_weight_norms(model, f"DEBUG: step: {step}, norm: ")  # GE: debug
         nb_steps += 1
->>>>>>> a016f433
 
     metrics['time_per_step'] = (time.time() - start) / nb_steps
     metrics['time_per_epoch'] = c.n_steps_per_epoch * metrics['time_per_step']
