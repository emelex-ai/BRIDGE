--- conflicted
+++ resolved
@@ -8,15 +8,6 @@
 
   github clone https://github.com/erlebach/ConnTextUL_poetry.git
 
-<<<<<<< HEAD
-Branch: fix_sweeps
-pip install protobuf==3.20.0 (see GPT4)
-python -m src.main --sweep sweep4.yaml --num_epochs 1 --which_dataset 100
- (why is nb epochs wrong?)
-
-2023-07-08
-Dependencies: torch, addict
-=======
 - Create the virtual environment (./.venv)
 
    poetry install
@@ -105,4 +96,6 @@
 | --model_path          | path to model checkpoint files  | str   | Path to model checkpoint files. |
 | --pathway             | o2p/p2o/op2op | str | Specify the particular pathway to use: o2p, p2o, op2op |
 | --save_every          | skip factor for model saves | int   | Save data every 'save_every' number of epochs. Default: 1 |
->>>>>>> a953e7bb
+
+2023-07-08
+Dependencies: torch, addict