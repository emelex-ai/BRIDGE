--- conflicted
+++ resolved
@@ -26,11 +26,7 @@
     configs = {}
     for key, handler_cls in handlers.items():
         handler = handler_cls(config_filepath=f"app/config/{key}.yaml")
-<<<<<<< HEAD
         # handler.print_config()
-=======
-        #handler.print_config()
->>>>>>> 7c481c69
         configs[key] = handler.get_config()
     return configs
 
@@ -40,7 +36,7 @@
     for dataset_num in range(19, 30):
         dataset_config = configs["dataset_config"]
         parts = dataset_config.dataset_filepath.split("/")
-        parts[-1] = f"input_data_{dataset_num}.pkl" 
+        parts[-1] = f"input_data_{dataset_num}.pkl"
         dataset_config.dataset_filepath = "/".join(parts)
         configs["dataset_config"] = dataset_config
         TrainModelHandler(**configs).initiate_model_pretraining()
