--- conflicted
+++ resolved
@@ -1,5 +1,4 @@
-<<<<<<< HEAD
-num_epochs: 1000
+num_epochs: 50
 batch_size_train: 64
 batch_size_val: 64
 train_test_split: 0.8
@@ -8,19 +7,4 @@
 device: cpu #cpu #cuda
 save_every: 50
 model_artifacts_dir: 'model_artifacts'
-weight_decay: 0.01
-=======
-num_epochs: 50
-batch_size_train: 64
-batch_size_val: 64
-train_test_split: 1
-max_nb_steps: 
-learning_rate: 0.0001
-training_pathway: p2p
-device: cpu #cpu #cuda
-save_every: 5
-model_artifacts_dir: 'model_artifacts'
-use_wandb: false
-weight_decay: 0.01
-checkpoint_path: 
->>>>>>> d399d717
+weight_decay: 0.01