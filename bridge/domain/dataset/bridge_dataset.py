--- conflicted
+++ resolved
@@ -85,14 +85,10 @@
             return self._read_gcs_csv(bucket, blob)
         ext = Path(path).suffix.lower()
         if ext == ".csv":
-<<<<<<< HEAD
-            return pd.read_csv(path, keep_default_na=False)
-=======
             return pd.read_csv(path, 
                                keep_default_na=False, 
                                low_memory=False,
                                dtype={"word_raw": str})
->>>>>>> d40bd159
         if ext == ".pkl":
             data = pickle.load(open(path, "rb"))
             if not isinstance(data, dict):
