#from attrdict import AttrDict
#import argparse
#import numpy as np
#import pytest
#from pytest import approx
#import unit_test_example as ut
#import src.train
##import src.main 
<<<<<<< HEAD
#from src.main import main, hardcoded_args, read_args, handle_arguments
#import sys
#
#def test_main_return_metrics():
#    # When printing float dict elements, the format is single precision!
#
#    args_dct = handle_arguments()
#    args_dct.update({'test':True})
=======
#from src.main import main, hardcoded_args, read_args
#import sys
#
##@pytest.fixture()
#def read_my_args(dct=None):
#    args_dct = AttrDict(vars(read_args()))
#    test_dct = hardcoded_args()
#    args_dct.update(test_dct)
#    if dct != None:
#        args_dct.update(dct)
#    return args_dct
#
## next version: execute main
##def read_main_return(dct=None)
#    #metrics, config = main(args_dct)
#
#def test_main_return_test_true():
#    args_dct = read_my_args({'test': True, 'num_epochs': 1, 'max_nb_steps': 1})
#    return_dict = main(args_dct)
#    config = return_dict.config
#    assert config.test == True
#
#def test_main_return_metrics():
#    # When printing float dict elements, the format is single precision!
#
#    args_dct = read_my_args({'test': True})
>>>>>>> 140cc438
#    metrics = main(args_dct).metrics  # normally on the GPU
# 
#    expected_metrics_double = AttrDict({
#		'train/orth_loss': 2.893103837966919,
#		'train/phon_loss': 0.4451170265674591,
#		'train/train_loss': 3.3382208347320557,
#		'train/global_embedding_magnitude': 1.6206587553024292,
#		'train/model_weights_magnitude': 10.458163261413574,
#		'train/letter_wise_accuracy': 0.20000000298023224,
#		'train/word_wise_accuracy': 0.0,
#		'train/phon_segment_accuracy': 0.8239538073539734,
#		'train/phoneme_wise_accuracy': 0.0,
#		'train/phon_word_accuracy': 0.0,
#		'val/orth_loss': 2.907331943511963,
#		'val/phon_loss': 0.41416025161743164,
#		'val/train_loss': 3.3214921951293945,
#		'val/global_embedding_magnitude': 1.6206587553024292,
#		'val/model_weights_magnitude': 10.458163261413574,
#		'val/letter_wise_accuracy': 0.2857142984867096,
#		'val/word_wise_accuracy': 0.0,
#		'val/phon_segment_accuracy': 0.8528138399124146,
#		'val/phoneme_wise_accuracy': 0.0,
#		'val/phon_word_accuracy': 0.0,
#    })
#
#    to_del = []
#    for k, v in metrics.items():
#        try:
#            metrics[k] = v.detach().data.item()
#        except:
#            to_del.append(k)
#
#    for k, v in metrics.items():
#        try:
#            print("%s : %lf" % (k,v.detach().data.item()))
#        except:
#            pass
#    print("\nreturn: metrics: ", metrics)
#    to_del.extend(['train/epoch', 'train/example_ct', 'val/epoch', 'val/example_ct'])
#
#    for k in to_del:
#        try:
#            del metrics[k]
#        except:
#            pass
#
#    # How to check to within precision
#    #assert metrics == expected_metrics_double
#    assert expected_metrics_double == approx(metrics, rel=1.e-7)
<<<<<<< HEAD
=======
#
#def test_main_return_test_false():
#    args_dct = read_my_args({'test': False, 'num_epochs': 1, 'max_nb_steps': 1})
#    return_dict = main(args_dct)
#    config = return_dict.config
#    assert config.test == False
#
## function must start with test_
#def test_args():
#    args_dct = read_my_args({'test': True})
#    assert args_dct.test == True
>>>>>>> 140cc438
#<|MERGE_RESOLUTION|>--- conflicted
+++ resolved
@@ -6,16 +6,6 @@
 #import unit_test_example as ut
 #import src.train
 ##import src.main 
-<<<<<<< HEAD
-#from src.main import main, hardcoded_args, read_args, handle_arguments
-#import sys
-#
-#def test_main_return_metrics():
-#    # When printing float dict elements, the format is single precision!
-#
-#    args_dct = handle_arguments()
-#    args_dct.update({'test':True})
-=======
 #from src.main import main, hardcoded_args, read_args
 #import sys
 #
@@ -42,7 +32,6 @@
 #    # When printing float dict elements, the format is single precision!
 #
 #    args_dct = read_my_args({'test': True})
->>>>>>> 140cc438
 #    metrics = main(args_dct).metrics  # normally on the GPU
 # 
 #    expected_metrics_double = AttrDict({
@@ -92,8 +81,6 @@
 #    # How to check to within precision
 #    #assert metrics == expected_metrics_double
 #    assert expected_metrics_double == approx(metrics, rel=1.e-7)
-<<<<<<< HEAD
-=======
 #
 #def test_main_return_test_false():
 #    args_dct = read_my_args({'test': False, 'num_epochs': 1, 'max_nb_steps': 1})
@@ -105,5 +92,4 @@
 #def test_args():
 #    args_dct = read_my_args({'test': True})
 #    assert args_dct.test == True
->>>>>>> 140cc438
 #