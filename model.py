<<<<<<< HEAD
import torch

class Encoder(torch.nn.Module):
    def __init__(self, d_model=512, nhead=1, num_layers=1):
        super(Encoder, self).__init__()
        encoder_layer = torch.nn.TransformerEncoderLayer(d_model=d_model, nhead=nhead, batch_first=True, dim_feedforward=4*d_model)
        self.transformer_encoder = torch.nn.TransformerEncoder(encoder_layer, num_layers=num_layers)
=======
import torch 


class Encoder(torch.nn.Module):
    def __init__(self, d_model=512, nhead=1, num_layers=1):
        super(Encoder, self).__init__()
        # Set FF layer to 4*d_model
        encoder_layer = torch.nn.TransformerEncoderLayer(
            d_model=d_model, nhead=nhead, batch_first=True, dim_feedforward=4 * d_model
        )
        self.transformer_encoder = torch.nn.TransformerEncoder(
            encoder_layer, num_layers=num_layers
        )
>>>>>>> 14a45e0c

    def forward(self, src, src_mask=None, src_key_padding_mask=None):
        """ 
        Pass the input throught the various layers

        Args: 
        src (Tensor) – the sequence to the encoder (required).
        src_mask (Optional[Tensor]) – the mask for the src sequence (optional). Defaults to None.
        src_key_padding_mask (Optional[Tensor]) – the mask for the src keys per batch (optional). Defaults to None.

        Returns: 
            tensor
        """
        output = self.transformer_encoder(
            src, mask=src_mask, src_key_padding_mask=src_key_padding_mask
        )
        return output
<<<<<<< HEAD
    
class Decoder(torch.nn.Module):
    def __init__(self, d_model=512, nhead=1, num_layers=1):
        super().__init__()
        decoder_layer = torch.nn.TransformerDecoderLayer(d_model=d_model, nhead=nhead, batch_first=True, dim_feedforward=4*d_model)
        self.transformer_decoder = torch.nn.TransformerDecoder(decoder_layer, num_layers=num_layers)
=======


class Decoder(torch.nn.Module):
    def __init__(self, d_model=512, nhead=1, num_layers=1):
        super().__init__()
        decoder_layer = torch.nn.TransformerDecoderLayer(
            d_model=d_model, nhead=nhead, batch_first=True, dim_feedforward=4 * d_model
        )
        self.transformer_decoder = torch.nn.TransformerDecoder(
            decoder_layer, num_layers=num_layers
        )

    def forward(
        self,
        tgt,
        memory,
        tgt_mask=None,
        memory_mask=None,
        tgt_key_padding_mask=None,
        memory_key_padding_mask=None,
    ):
        """
        Pass the inputs (and mask) through the decoder layer in turn.

        Args:
            tgt (Tensor) – the sequence to the decoder (required).
            memory (Tensor) – the sequence from the last layer of the encoder (required).
            tgt_mask (Optional[Tensor]) – the mask for the tgt sequence (optional).
            memory_mask (Optional[Tensor]) – the mask for the memory sequence (optional).
            tgt_key_padding_mask (Optional[Tensor]) – the mask for the tgt keys per batch (optional).
            memory_key_padding_mask (Optional[Tensor]) – the mask for the memory keys per batch

        Returns: 
            tensor

        """
        output = self.transformer_decoder(
            tgt,
            memory,
            tgt_mask=tgt_mask,
            memory_mask=memory_mask,
            tgt_key_padding_mask=tgt_key_padding_mask,
            memory_key_padding_mask=memory_key_padding_mask,
        )
        return output
>>>>>>> 14a45e0c


<<<<<<< HEAD
        return output
    
class Model(torch.nn.Module):
    def __init__(self,
                 orth_vocab_size,
                 phon_vocab_size,
                 d_model=512,
                 nhead=1,
                 num_layers=1,
                 max_seq_len=20):
=======
# ----------------------------------------------------------------------
class Model(torch.nn.Module):
    def __init__(
        self,
        orth_vocab_size,
        phon_vocab_size,
        d_model=512,
        nhead=1,
        num_layers_dict={},  # Dictionary
        max_seq_len=20,
    ):
>>>>>>> 14a45e0c
        super().__init__()

        #print("ortho: vocabulary size: ", orth_vocab_size)  # 49
        #print("phono: vocabulary size: ", phon_vocab_size)  # 34

        nlayers_phon_enc = num_layers_dict["phon_enc"]
        nlayers_phon_dec = num_layers_dict["phon_dec"]
        nlayers_orth_enc = num_layers_dict["orth_enc"]
        nlayers_orth_dec = num_layers_dict["orth_dec"]
        nlayers_mixing_enc = num_layers_dict["mixing_enc"]

        # Initial embeddings for orthography, phonology, and position
        # Emebdding for orthography
        self.orthography_embedding = torch.nn.Embedding(orth_vocab_size, d_model)
<<<<<<< HEAD
        self.orth_position_embedding = torch.nn.Embedding(max_seq_len, d_model)  # GE  added an independent pos embedding
        # Embedding for phonology
        self.phonology_embedding = torch.nn.Embedding(phon_vocab_size, d_model)
        self.phon_position_embedding = torch.nn.Embedding(max_seq_len, d_model)  # GE

        self.vocab_sizes = {'orth_vocab_size': orth_vocab_size, 
                            'phon_vocab_size': phon_vocab_size}
=======
        self.orthography_pos_embedding = torch.nn.Embedding(
            max_seq_len, d_model
        )  # GE added, 2023-05-26
        # Embedding for phonology
        self.phonology_embedding = torch.nn.Embedding(phon_vocab_size, d_model)
        # self.position_embedding = torch.nn.Embedding(max_seq_len, d_model)   # GE removed, 2023-05-26
        self.phonology_pos_embedding = torch.nn.Embedding(
            max_seq_len, d_model
        )  # GE added, 2023-05-26

        self.vocab_sizes = {
            "orth_vocab_size": orth_vocab_size,
            "phon_vocab_size": phon_vocab_size,
        }
        print("self.vocab_sizes = ", self.vocab_sizes)
>>>>>>> 14a45e0c
        self.d_model = d_model
        self.max_seq_len = max_seq_len

        # A 1×1×d_model tensor of model parameters, rescaled by √d_model
<<<<<<< HEAD
        self.global_embedding = torch.nn.Parameter(torch.randn((1,1,self.d_model))/self.d_model**.5, requires_grad=True)
=======
        self.global_embedding = torch.nn.Parameter(
            torch.randn((1, 1, self.d_model)) / self.d_model**0.5, requires_grad=True
        )
>>>>>>> 14a45e0c

        # Initial, encoding segment of our ConnTextUL model:
        # Instance of our Encoder module (defined above), for encoding orthography
        self.orthography_encoder = Encoder(
            d_model=d_model, nhead=nhead, num_layers=nlayers_orth_enc
        )
        # Instance of our Encoder module (defined above), for encoding phonology
        self.phonology_encoder = Encoder(
            d_model=d_model, nhead=nhead, num_layers=nlayers_phon_enc
        )

        # Criss-crossing orthography/phonology cross-attenion segment of ConnTextUL model
<<<<<<< HEAD
        self.gp_multihead_attention = torch.nn.MultiheadAttention(embed_dim=d_model, num_heads=nhead, batch_first=True)
        self.gp_layer_norm = torch.nn.LayerNorm(d_model)
        self.pg_multihead_attention = torch.nn.MultiheadAttention(embed_dim=d_model, num_heads=nhead, batch_first=True)
        self.pg_layer_norm = torch.nn.LayerNorm(d_model)


        # Segment of ConnTextUL model that mixes orthography/phonology representation
        self.transformer_mixer = Encoder(d_model=self.d_model, nhead=nhead, num_layers=num_layers)
=======
        self.gp_multihead_attention = torch.nn.MultiheadAttention(
            embed_dim=d_model, num_heads=nhead, batch_first=True
        )
        self.gp_layer_norm = torch.nn.LayerNorm(d_model)
        self.pg_multihead_attention = torch.nn.MultiheadAttention(
            embed_dim=d_model, num_heads=nhead, batch_first=True
        )
        self.pg_layer_norm = torch.nn.LayerNorm(d_model)

        # Segment of ConnTextUL model that mixes orthography/phonology representation
        self.transformer_mixer = Encoder(
            d_model=self.d_model, nhead=nhead, num_layers=nlayers_mixing_enc
        )
>>>>>>> 14a45e0c
        self.reduce = torch.nn.Linear(self.d_model, self.d_model)
        self.reduce_layer_norm = torch.nn.LayerNorm(d_model)

        # Decoder segment of ConnTextUL model
        # Orthography component of Decoder segment
<<<<<<< HEAD
        self.orthography_decoder = Decoder(d_model=self.d_model, nhead=nhead, num_layers=num_layers)
        self.linear_orthography_decoder = torch.nn.Linear(self.d_model, self.vocab_sizes['orth_vocab_size'])
        # Phonology component of Decoder segment
        self.phonology_decoder = Decoder(d_model=self.d_model, nhead=nhead, num_layers=num_layers)
        self.linear_phonology_decoder = torch.nn.Linear(self.d_model, 2*(self.vocab_sizes['phon_vocab_size']-1))
=======
        self.orthography_decoder = Decoder(
            d_model=self.d_model, nhead=nhead, num_layers=nlayers_orth_dec
        )
        self.linear_orthography_decoder = torch.nn.Linear(
            self.d_model, self.vocab_sizes["orth_vocab_size"]
        )
        # Phonology component of Decoder segment
        self.phonology_decoder = Decoder(
            d_model=self.d_model, nhead=nhead, num_layers=nlayers_phon_dec
        )
        # GE 2023-05-26:  Why the factor 2? Why the name linear?
        self.linear_phonology_decoder = torch.nn.Linear(
            self.d_model, 2 * (self.vocab_sizes["phon_vocab_size"] - 1)
        )
>>>>>>> 14a45e0c

    # Returns a size×size, strictly upper-triangular Boolean tensor
    def generate_triangular_mask(self, size, device):
        mask = torch.triu(torch.ones((size, size), dtype=torch.bool, device=device), 1)
        return mask

<<<<<<< HEAD
    def embed_tokens(self, tokens, mode='o'):
        assert mode in ['o','p']

        if mode == 'o':
           assert isinstance(tokens, torch.Tensor), "For orthographic embeddings, tokens must be a pytorch tensor of integers (indices of orthography_embedding)"
           assert tokens.dtype == torch.long or tokens.dtype == torch.int, f"Input tensor to Embedding must be type int or long but is {tokens.dtype}"
           return self.orthography_embedding(tokens) + self.orth_position_embedding.weight[None,:tokens.shape[1]] # GE
        # This is where we need to average the phonological embedding vectors
        else:
           try:
             isinstance(tokens, list)
           except:
             raise TypeError(f"For phonological vectors, tokens must be a list where each element is a pytorch tensor of integers (indices), but is type: {type(tokens)}")
           try:
             all(isinstance(token, torch.Tensor) for token in tokens)
           except:
             for token in tokens:
               print(f"type(token) = {type(token)}")
               print(f"token = {token}")
             raise TypeError("For phonological vectors, each element of the list must be a pytorch tensor of integers (indices)")
           # Here we average the embeddings for each feature in a phonological vector
           # Each row of indices will become of batch once we extract rows from the embedding matrix
           # So the size of the resulting 'output_embedding' tensor should be (batch_size, max_phon_len, d_model)
           device = next(self.parameters()).device
           output_embedding = torch.zeros((len(tokens), len(tokens[0]), self.d_model), device=device)
           for batch_num, batch in enumerate(tokens):
             for indx, tokes in enumerate(batch):
               # Here tokens should be a pytorch tensor of integers. It extracts the indicated rows from self.phonology_embedding
               avg_embedding = self.phonology_embedding(tokes).mean(axis=0)
               # Insert the resulting averaged embedding vector into the output_embedding tensor as a new row
               output_embedding[batch_num, indx, :] = avg_embedding
           return output_embedding + self.phon_position_embedding.weight[None,:len(tokens[0])]   # GE: independent positional encodings

    def embed(self, orthography, orthography_padding_mask, phonology, phonology_padding_mask):
        orthography, phonology = self.embed_tokens(orthography, 'o'), self.embed_tokens(phonology, 'p')

        orthography_encoding = self.orthography_encoder(orthography, src_key_padding_mask=orthography_padding_mask)
        phonology_encoding = self.phonology_encoder(phonology, src_key_padding_mask=phonology_padding_mask)
          
=======
    # Returns embeddings
    def embed_tokens(self, tokens, mode="o"):
        assert mode in ["o", "p"]

        if mode == "o":
            assert isinstance(
                tokens, torch.Tensor
            ), "For orthographic embeddings, tokens must be a pytorch tensor of integers (indices of orthography_embedding)"
            assert (
                tokens.dtype == torch.long or tokens.dtype == torch.int
            ), f"Input tensor to Embedding must be type int or long but is {tokens.dtype}"
            # learned positional embeddings
            # GE  return self.orthography_embedding(tokens) + self.position_embedding.weight[None,:tokens.shape[1]] # GE, 2023-05-26
            return (
                self.orthography_embedding(tokens)
                + self.orthography_pos_embedding.weight[None, : tokens.shape[1]]
            )  # GE, 2023-05-26
        # This is where we need to average the phonological embedding vectors
        else:  # mode == 'p'
            try:
                isinstance(tokens, list)
            except:
                raise TypeError(
                    f"For phonological vectors, tokens must be a list where each element is a pytorch tensor of integers (indices), but is type: {type(tokens)}"
                )
            try:
                all(isinstance(token, torch.Tensor) for token in tokens)
            except:
                for token in tokens:
                    print(f"type(token) = {type(token)}")
                    print(f"token = {token}")
                raise TypeError(
                    "For phonological vectors, each element of the list must be a pytorch tensor of integers (indices)"
                )
            # Here we average the embeddings for each feature in a phonological vector
            # Each row of indices will become of batch once we extract rows from the embedding matrix
            # So the size of the resulting 'output_embedding' tensor should be (batch_size, max_phon_len, d_model)
            device = next(self.parameters()).device
            output_embedding = torch.zeros(
                (len(tokens), len(tokens[0]), self.d_model), device=device
            )
            for batch_num, batch in enumerate(tokens):
                for indx, tokes in enumerate(batch):
                    # Here tokens should be a pytorch tensor of integers. It extracts the indicated rows from self.phonology_embedding
                    avg_embedding = self.phonology_embedding(tokes).mean(axis=0)
                    # Insert the resulting averaged embedding vector into the output_embedding tensor as a new row
                    output_embedding[batch_num, indx, :] = avg_embedding
            # return output_embedding + self.position_embedding.weight[None,:len(tokens[0])]   # GE 2023-05-26
            return (
                output_embedding
                + self.phonology_pos_embedding.weight[None, : len(tokens[0])]
            )  # GE 2023-05-26

    def embed(
        self, orthography, orthography_padding_mask, phonology, phonology_padding_mask
    ):
        orthography, phonology = self.embed_tokens(orthography, "o"), self.embed_tokens(
            phonology, "p"
        )

        orthography_encoding = self.orthography_encoder(
            orthography, src_key_padding_mask=orthography_padding_mask
        )
        phonology_encoding = self.phonology_encoder(
            phonology, src_key_padding_mask=phonology_padding_mask
        )

>>>>>>> 14a45e0c
        # Query = orthography_encoding, Key = phonology_encoding
        gp_encoding = (
            self.gp_multihead_attention(
                orthography_encoding,
                phonology_encoding,
                phonology_encoding,
                key_padding_mask=phonology_padding_mask,
            )[0]
            + orthography_encoding
        )
        gp_encoding = self.gp_layer_norm(gp_encoding)
        # Query = phonology_encoding, Key = orthography_encoding
        pg_encoding = (
            self.pg_multihead_attention(
                phonology_encoding,
                orthography_encoding,
                orthography_encoding,
                key_padding_mask=orthography_padding_mask,
            )[0]
            + phonology_encoding
        )
        pg_encoding = self.pg_layer_norm(pg_encoding)

        # Concatenate outputs of cross-attention modules
<<<<<<< HEAD
        gp_pg = torch.cat((gp_encoding, pg_encoding), dim=1) + torch.cat((orthography_encoding, phonology_encoding), dim=1)
        #print("gp_pg.shape = ", gp_pg.shape)
        # Concatenate padding masks
        gp_pg_padding_mask = torch.cat((orthography_padding_mask, phonology_padding_mask),dim=-1)
        #print("gp_pg_padding_mask.shape = ", gp_pg_padding_mask.shape)
=======
        gp_pg = torch.cat((gp_encoding, pg_encoding), dim=1) + torch.cat(
            (orthography_encoding, phonology_encoding), dim=1
        )
        # print("gp_pg.shape = ", gp_pg.shape)
        # Concatenate padding masks
        gp_pg_padding_mask = torch.cat(
            (orthography_padding_mask, phonology_padding_mask), dim=-1
        )
        # print("gp_pg_padding_mask.shape = ", gp_pg_padding_mask.shape)
>>>>>>> 14a45e0c

        # Here `global_embedding` is just a torch Parameter tensor.
        # If I'm not mistaken, the `repeat` method is dictating that the same
        # parameter tensor be applied to every entry in the batch.
        # print("self.global_embedding.shape = ", self.global_embedding.shape)
        # print("self.global_embedding.repeat(gp_pg.shape[0], 1, 1).shape = ", self.global_embedding.repeat(gp_pg.shape[0], 1, 1).shape)
        global_embedding = self.global_embedding.repeat(gp_pg.shape[0], 1, 1)
        gp_pg = torch.cat((global_embedding, gp_pg), dim=1)
<<<<<<< HEAD
        #print("gp_pg.shape = ", gp_pg.shape)
        gp_pg_padding_mask = torch.cat((torch.zeros((gp_pg.shape[0], 1), device=gp_pg.device, dtype=torch.bool), gp_pg_padding_mask), dim=-1)
        #print("gp_pg_padding_mask.shape = ", gp_pg_padding_mask.shape)

        mixed_encoding = self.transformer_mixer(gp_pg, src_key_padding_mask=gp_pg_padding_mask)
        #print("mized_encoding.shape = ", mixed_encoding.shape)
        #print("mixed_encoding[:,0].shape = ", mixed_encoding[:,0].shape)

        final_encoding = self.reduce(mixed_encoding[:,0]).unsqueeze(-2) + global_embedding
=======
        # print("gp_pg.shape = ", gp_pg.shape)
        gp_pg_padding_mask = torch.cat(
            (
                torch.zeros((gp_pg.shape[0], 1), device=gp_pg.device, dtype=torch.bool),
                gp_pg_padding_mask,
            ),
            dim=-1,
        )
        # print("gp_pg_padding_mask.shape = ", gp_pg_padding_mask.shape)

        mixed_encoding = self.transformer_mixer(
            gp_pg, src_key_padding_mask=gp_pg_padding_mask
        )
        # print("mized_encoding.shape = ", mixed_encoding.shape)
        # print("mixed_encoding[:,0].shape = ", mixed_encoding[:,0].shape)

        final_encoding = (
            self.reduce(mixed_encoding[:, 0]).unsqueeze(-2) + global_embedding
        )
>>>>>>> 14a45e0c
        final_encoding = self.reduce_layer_norm(final_encoding)
        # print("final_encoding.shape = ", final_encoding.shape)
        # sys.exit()

        return final_encoding

    def forward(
        self,
        orth_enc_input,
        orth_enc_pad_mask,
        orth_dec_input,
        orth_dec_pad_mask,
        phon_enc_input,
        phon_enc_pad_mask,
        phon_dec_input,
        phon_dec_pad_mask,
    ):
        mixed_encoding = self.embed(
            orth_enc_input, orth_enc_pad_mask, phon_enc_input, phon_enc_pad_mask
        )
        # print(mixed_encoding[0,0,:10])
        orth_dec_input = self.embed_tokens(orth_dec_input, "o")
        orth_ar_mask = self.generate_triangular_mask(
            orth_dec_input.shape[1], orth_dec_input.device
        )

        # print("Type of orth_dec_input = ", orth_dec_input.dtype)
        # print("Type of orth_ar_mask = ", orth_ar_mask.dtype)
        # print("Type of orth_pec_pad_mask = ", orth_dec_pad_mask.dtype)
        # print("Type of mixed_encoding = ", mixed_encoding.dtype)

        orth_output = self.orthography_decoder(
            tgt=orth_dec_input,
            tgt_mask=orth_ar_mask,
            tgt_key_padding_mask=orth_dec_pad_mask,
            memory=mixed_encoding,
        )

        phon_dec_input = self.embed_tokens(phon_dec_input, "p")
        phon_ar_mask = self.generate_triangular_mask(
            phon_dec_input.shape[1], phon_dec_input.device
        )

        # print("Type of phon_dec_input = ", phon_dec_input.dtype)
        # print("Type of phon_ar_mask = ", phon_ar_mask.dtype)
        # print("Type of phon_pec_pad_mask = ", phon_dec_pad_mask.dtype)
        phon_output = self.phonology_decoder(
            tgt=phon_dec_input,
            tgt_mask=phon_ar_mask,
            tgt_key_padding_mask=phon_dec_pad_mask,
            memory=mixed_encoding,
        )
        # print(phon_output.shape,phon_output[0,0,:10],mixed_encoding[0,0,:10])
        B, OC, E = orth_output.shape
        # orth_output = orth_output.view(B*OC, E)
        orth_token_logits = self.linear_orthography_decoder(orth_output)
        B, PC, E = phon_output.shape
        # phon_output = phon_output.view(B*PC, E)
        phon_token_logits = self.linear_phonology_decoder(phon_output)
        # print("(B, C))
        # print("orth_token_logits.shape = ", orth_token_logits.shape)
        # print("phon_token_logits.shape = ", phon_token_logits.shape)

        orth_token_logits = orth_token_logits.transpose(1, 2)
        phon_token_logits = phon_token_logits.view(B, PC, 2, -1).transpose(1, 2)
        return {"orth": orth_token_logits, "phon": phon_token_logits}
        # return {'orth': orth_token_logits.view(B, self.vocab_sizes['orth_vocab_size'], OC),
        #        'phon': phon_token_logits.view(B, 2, PC, self.vocab_sizes['phon_vocab_size'] - 1)} # -1 because targets do not contain PAD

    def generate(
        self,
        orth_enc_input,
        orth_enc_pad_mask,
        phon_enc_input,
        phon_enc_pad_mask,
        deterministic=False,
    ):
        self.eval()
        device = next(self.parameters()).device

        with torch.no_grad():
<<<<<<< HEAD
            prompt_encoding = self.embed(orth_enc_input, 
                                         orth_enc_pad_mask, 
                                         phon_enc_input, 
                                         phon_enc_pad_mask)
        #print(prompt_encoding[0,0,:10])
        mask = self.generate_triangular_mask(self.max_seq_len, device)

        generated_orth_tokens = torch.tensor([[0]], dtype=torch.long, device=device)
        generated_orth_embeddings = self.embed_tokens(generated_orth_tokens, 'o')
        #print("generated_orth_embeddings = ", generated_orth_embeddings)

        generated_phon_tokens = [[torch.tensor([31], dtype=torch.long, device=device)]]
        generated_phon_embeddings = self.embed_tokens(generated_phon_tokens, 'p')
        #print("generated_phon_embeddings = ", generated_phon_embeddings)
        #print(generated_phon_tokens,generated_phon_embeddings.shape,generated_phon_embeddings[0,0,:10])

        for step in range(self.max_seq_len-1):
            #print("step = ", step)
            step_mask = mask[:step+1, :step+1]
            #print("step_mask = ", step_mask)

            with torch.no_grad():
                orth_output = self.orthography_decoder(generated_orth_embeddings, memory=prompt_encoding, tgt_mask=step_mask)
=======
            prompt_encoding = self.embed(
                orth_enc_input, orth_enc_pad_mask, phon_enc_input, phon_enc_pad_mask
            )
        # print(prompt_encoding[0,0,:10])
        mask = self.generate_triangular_mask(self.max_seq_len, device)

        generated_orth_tokens = torch.tensor([[0]], dtype=torch.long, device=device)
        generated_orth_embeddings = self.embed_tokens(generated_orth_tokens, "o")
        # print("generated_orth_embeddings = ", generated_orth_embeddings)

        generated_phon_tokens = [[torch.tensor([31], dtype=torch.long, device=device)]]
        generated_phon_embeddings = self.embed_tokens(generated_phon_tokens, "p")
        # print("generated_phon_embeddings = ", generated_phon_embeddings)
        # print(generated_phon_tokens,generated_phon_embeddings.shape,generated_phon_embeddings[0,0,:10])

        for step in range(self.max_seq_len - 1):
            # print("step = ", step)
            step_mask = mask[: step + 1, : step + 1]
            # print("step_mask = ", step_mask)

            with torch.no_grad():
                orth_output = self.orthography_decoder(
                    generated_orth_embeddings,
                    memory=prompt_encoding,
                    tgt_mask=step_mask,
                )
>>>>>>> 14a45e0c
                B, OC, E = orth_output.shape
                # print("orth_output.shape = ", orth_output.shape)
                # orth_output = orth_output.view(B*OC, E)
                linear_output = self.linear_orthography_decoder(orth_output)
                # print("linear_output.shape = ", linear_output.shape)
                orthography_token_logits = linear_output.transpose(1, 2)
                # print("orthography_token_logits.shape = ", orthography_token_logits.shape)
                # orthography_token_logits = orthography_token_logits.view(B, self.vocab_sizes['orth_vocab_size'], OC)
                # print("orthography_token_logits = ", orthography_token_logits)

                phon_output = self.phonology_decoder(
                    generated_phon_embeddings,
                    memory=prompt_encoding,
                    tgt_mask=step_mask,
                )
                # print("phon_output.shape = ", phon_output.shape)
                # print(phon_output.shape,phon_output[0,0,:10],prompt_encoding[0,0,:10])
                B, PC, E = phon_output.shape
                # phon_output = phon_output.view(B*PC, E)
                phonology_token_logits = self.linear_phonology_decoder(phon_output)
                # print("phonology_token_logits.shape = ", phonology_token_logits.shape)
                phonology_token_logits = phonology_token_logits.view(
                    B, PC, 2, -1
                ).transpose(1, 2)
                # print("phonology_token_logits.shape = ", phonology_token_logits.shape)
                # print("phonology_token_logits = ", phonology_token_logits)

                last_token_logits = (
                    orthography_token_logits[:, :, -1],
                    phonology_token_logits[:, :, -1, :],
                )
                # print(last_token_logits[1][:,1])

                # print("last_token_logits = ", last_token_logits)
                last_token_probs = (
<<<<<<< HEAD
                                    torch.softmax(last_token_logits[0], dim=1),
                                    torch.softmax(last_token_logits[1], dim=1)
                                   )
                #print("last_token_probs = ", last_token_probs)
                #print("last_token_probs[0].sum() = ", last_token_probs[0].sum())
                #print("last_token_probs[1].sum(dim=1) = ", last_token_probs[1].sum(dim=1))
=======
                    torch.softmax(last_token_logits[0], dim=1),
                    torch.softmax(last_token_logits[1], dim=1),
                )
                # print("last_token_probs = ", last_token_probs)
                # print("last_token_probs[0].sum() = ", last_token_probs[0].sum())
                # print("last_token_probs[1].sum(dim=1) = ", last_token_probs[1].sum(dim=1))
>>>>>>> 14a45e0c

                if deterministic:
                    new_orthography_token = last_token_probs[0].argmax(
                        dim=1, keepdim=True
                    )

<<<<<<< HEAD
                    new_phonology_vec = last_token_probs[1][:,1] > .5
                    new_phonology_tokens = torch.where(new_phonology_vec)[1]
                else:
                    new_orthography_token = torch.multinomial(last_token_probs[0], num_samples=1)
                    #print("last_token_probs[1].shape = ", last_token_probs[1].shape)
                    #print("last_token_probs[1] = ", last_token_probs[1])
                    new_phonology_vec = torch.bernoulli(last_token_probs[1][:,1])
                    if new_phonology_vec.eq(0).all():
                        new_phonology_vec[0,32] = 1
                    #print("new_phonology_vec.shape = ", new_phonology_vec.shape)
                    new_phonology_tokens = torch.where(new_phonology_vec)[1] # What happens if this returns all zeros?
                    #print("new_phonology_tokens.shape = ", new_phonology_tokens.shape)
                       

                generated_orth_tokens = torch.cat((generated_orth_tokens, new_orthography_token),dim=-1)
                #print("generated_orth_tokens = ", generated_orth_tokens)
                generated_orth_embeddings = self.embed_tokens(generated_orth_tokens, 'o')
                #print("generated_orth_embeddings = ", generated_orth_embeddings)
=======
                    new_phonology_vec = last_token_probs[1][:, 1] > 0.5
                    new_phonology_tokens = torch.where(new_phonology_vec)[1]
                else:
                    new_orthography_token = torch.multinomial(
                        last_token_probs[0], num_samples=1
                    )
                    # print("last_token_probs[1].shape = ", last_token_probs[1].shape)
                    # print("last_token_probs[1] = ", last_token_probs[1])
                    new_phonology_vec = torch.bernoulli(last_token_probs[1][:, 1])
                    if new_phonology_vec.eq(0).all():
                        new_phonology_vec[0, 32] = 1
                    # print("new_phonology_vec.shape = ", new_phonology_vec.shape)
                    new_phonology_tokens = torch.where(new_phonology_vec)[
                        1
                    ]  # What happens if this returns all zeros?
                    # print("new_phonology_tokens.shape = ", new_phonology_tokens.shape)

                generated_orth_tokens = torch.cat(
                    (generated_orth_tokens, new_orthography_token), dim=-1
                )
                # print("generated_orth_tokens = ", generated_orth_tokens)
                generated_orth_embeddings = self.embed_tokens(
                    generated_orth_tokens, "o"
                )
                # print("generated_orth_embeddings = ", generated_orth_embeddings)
>>>>>>> 14a45e0c
                generated_phon_tokens[0].append(new_phonology_tokens)
                # print("generated_phon_tokens = ", generated_phon_tokens)
                generated_phon_embeddings = self.embed_tokens(
                    generated_phon_tokens, "p"
                )
                # print("generated_phon_embeddings = ", generated_phon_embeddings)

        return {"orth": generated_orth_tokens, "phon": generated_phon_tokens}

    def size(self):
        param_num = 0
        param_size = 0
        for param in self.parameters():
            param_num += param.nelement()
            param_size += param.nelement() * param.element_size()
        buffer_num = 0
        buffer_size = 0
        for buffer in self.buffers():
            buffer_num += buffer.nelement()
            buffer_size += buffer.nelement() * buffer.element_size()

        param_num_all = param_num + buffer_num
        size_all_mb = round((param_size + buffer_size) / 1024**2, 3)
        result = {"parameters": param_num_all, "size in MB": size_all_mb}
        return result<|MERGE_RESOLUTION|>--- conflicted
+++ resolved
@@ -1,12 +1,3 @@
-<<<<<<< HEAD
-import torch
-
-class Encoder(torch.nn.Module):
-    def __init__(self, d_model=512, nhead=1, num_layers=1):
-        super(Encoder, self).__init__()
-        encoder_layer = torch.nn.TransformerEncoderLayer(d_model=d_model, nhead=nhead, batch_first=True, dim_feedforward=4*d_model)
-        self.transformer_encoder = torch.nn.TransformerEncoder(encoder_layer, num_layers=num_layers)
-=======
 import torch 
 
 
@@ -20,7 +11,6 @@
         self.transformer_encoder = torch.nn.TransformerEncoder(
             encoder_layer, num_layers=num_layers
         )
->>>>>>> 14a45e0c
 
     def forward(self, src, src_mask=None, src_key_padding_mask=None):
         """ 
@@ -38,14 +28,6 @@
             src, mask=src_mask, src_key_padding_mask=src_key_padding_mask
         )
         return output
-<<<<<<< HEAD
-    
-class Decoder(torch.nn.Module):
-    def __init__(self, d_model=512, nhead=1, num_layers=1):
-        super().__init__()
-        decoder_layer = torch.nn.TransformerDecoderLayer(d_model=d_model, nhead=nhead, batch_first=True, dim_feedforward=4*d_model)
-        self.transformer_decoder = torch.nn.TransformerDecoder(decoder_layer, num_layers=num_layers)
-=======
 
 
 class Decoder(torch.nn.Module):
@@ -91,21 +73,7 @@
             memory_key_padding_mask=memory_key_padding_mask,
         )
         return output
->>>>>>> 14a45e0c
-
-
-<<<<<<< HEAD
-        return output
-    
-class Model(torch.nn.Module):
-    def __init__(self,
-                 orth_vocab_size,
-                 phon_vocab_size,
-                 d_model=512,
-                 nhead=1,
-                 num_layers=1,
-                 max_seq_len=20):
-=======
+
 # ----------------------------------------------------------------------
 class Model(torch.nn.Module):
     def __init__(
@@ -117,7 +85,6 @@
         num_layers_dict={},  # Dictionary
         max_seq_len=20,
     ):
->>>>>>> 14a45e0c
         super().__init__()
 
         #print("ortho: vocabulary size: ", orth_vocab_size)  # 49
@@ -132,42 +99,21 @@
         # Initial embeddings for orthography, phonology, and position
         # Emebdding for orthography
         self.orthography_embedding = torch.nn.Embedding(orth_vocab_size, d_model)
-<<<<<<< HEAD
         self.orth_position_embedding = torch.nn.Embedding(max_seq_len, d_model)  # GE  added an independent pos embedding
         # Embedding for phonology
         self.phonology_embedding = torch.nn.Embedding(phon_vocab_size, d_model)
         self.phon_position_embedding = torch.nn.Embedding(max_seq_len, d_model)  # GE
-
-        self.vocab_sizes = {'orth_vocab_size': orth_vocab_size, 
-                            'phon_vocab_size': phon_vocab_size}
-=======
-        self.orthography_pos_embedding = torch.nn.Embedding(
-            max_seq_len, d_model
-        )  # GE added, 2023-05-26
-        # Embedding for phonology
-        self.phonology_embedding = torch.nn.Embedding(phon_vocab_size, d_model)
-        # self.position_embedding = torch.nn.Embedding(max_seq_len, d_model)   # GE removed, 2023-05-26
-        self.phonology_pos_embedding = torch.nn.Embedding(
-            max_seq_len, d_model
-        )  # GE added, 2023-05-26
 
         self.vocab_sizes = {
             "orth_vocab_size": orth_vocab_size,
             "phon_vocab_size": phon_vocab_size,
         }
         print("self.vocab_sizes = ", self.vocab_sizes)
->>>>>>> 14a45e0c
         self.d_model = d_model
         self.max_seq_len = max_seq_len
 
         # A 1×1×d_model tensor of model parameters, rescaled by √d_model
-<<<<<<< HEAD
         self.global_embedding = torch.nn.Parameter(torch.randn((1,1,self.d_model))/self.d_model**.5, requires_grad=True)
-=======
-        self.global_embedding = torch.nn.Parameter(
-            torch.randn((1, 1, self.d_model)) / self.d_model**0.5, requires_grad=True
-        )
->>>>>>> 14a45e0c
 
         # Initial, encoding segment of our ConnTextUL model:
         # Instance of our Encoder module (defined above), for encoding orthography
@@ -180,16 +126,6 @@
         )
 
         # Criss-crossing orthography/phonology cross-attenion segment of ConnTextUL model
-<<<<<<< HEAD
-        self.gp_multihead_attention = torch.nn.MultiheadAttention(embed_dim=d_model, num_heads=nhead, batch_first=True)
-        self.gp_layer_norm = torch.nn.LayerNorm(d_model)
-        self.pg_multihead_attention = torch.nn.MultiheadAttention(embed_dim=d_model, num_heads=nhead, batch_first=True)
-        self.pg_layer_norm = torch.nn.LayerNorm(d_model)
-
-
-        # Segment of ConnTextUL model that mixes orthography/phonology representation
-        self.transformer_mixer = Encoder(d_model=self.d_model, nhead=nhead, num_layers=num_layers)
-=======
         self.gp_multihead_attention = torch.nn.MultiheadAttention(
             embed_dim=d_model, num_heads=nhead, batch_first=True
         )
@@ -203,19 +139,11 @@
         self.transformer_mixer = Encoder(
             d_model=self.d_model, nhead=nhead, num_layers=nlayers_mixing_enc
         )
->>>>>>> 14a45e0c
         self.reduce = torch.nn.Linear(self.d_model, self.d_model)
         self.reduce_layer_norm = torch.nn.LayerNorm(d_model)
 
         # Decoder segment of ConnTextUL model
         # Orthography component of Decoder segment
-<<<<<<< HEAD
-        self.orthography_decoder = Decoder(d_model=self.d_model, nhead=nhead, num_layers=num_layers)
-        self.linear_orthography_decoder = torch.nn.Linear(self.d_model, self.vocab_sizes['orth_vocab_size'])
-        # Phonology component of Decoder segment
-        self.phonology_decoder = Decoder(d_model=self.d_model, nhead=nhead, num_layers=num_layers)
-        self.linear_phonology_decoder = torch.nn.Linear(self.d_model, 2*(self.vocab_sizes['phon_vocab_size']-1))
-=======
         self.orthography_decoder = Decoder(
             d_model=self.d_model, nhead=nhead, num_layers=nlayers_orth_dec
         )
@@ -230,16 +158,15 @@
         self.linear_phonology_decoder = torch.nn.Linear(
             self.d_model, 2 * (self.vocab_sizes["phon_vocab_size"] - 1)
         )
->>>>>>> 14a45e0c
 
     # Returns a size×size, strictly upper-triangular Boolean tensor
     def generate_triangular_mask(self, size, device):
         mask = torch.triu(torch.ones((size, size), dtype=torch.bool, device=device), 1)
         return mask
 
-<<<<<<< HEAD
-    def embed_tokens(self, tokens, mode='o'):
-        assert mode in ['o','p']
+    # Returns embeddings
+    def embed_tokens(self, tokens, mode="o"):
+        assert mode in ["o", "p"]
 
         if mode == 'o':
            assert isinstance(tokens, torch.Tensor), "For orthographic embeddings, tokens must be a pytorch tensor of integers (indices of orthography_embedding)"
@@ -271,66 +198,6 @@
                output_embedding[batch_num, indx, :] = avg_embedding
            return output_embedding + self.phon_position_embedding.weight[None,:len(tokens[0])]   # GE: independent positional encodings
 
-    def embed(self, orthography, orthography_padding_mask, phonology, phonology_padding_mask):
-        orthography, phonology = self.embed_tokens(orthography, 'o'), self.embed_tokens(phonology, 'p')
-
-        orthography_encoding = self.orthography_encoder(orthography, src_key_padding_mask=orthography_padding_mask)
-        phonology_encoding = self.phonology_encoder(phonology, src_key_padding_mask=phonology_padding_mask)
-          
-=======
-    # Returns embeddings
-    def embed_tokens(self, tokens, mode="o"):
-        assert mode in ["o", "p"]
-
-        if mode == "o":
-            assert isinstance(
-                tokens, torch.Tensor
-            ), "For orthographic embeddings, tokens must be a pytorch tensor of integers (indices of orthography_embedding)"
-            assert (
-                tokens.dtype == torch.long or tokens.dtype == torch.int
-            ), f"Input tensor to Embedding must be type int or long but is {tokens.dtype}"
-            # learned positional embeddings
-            # GE  return self.orthography_embedding(tokens) + self.position_embedding.weight[None,:tokens.shape[1]] # GE, 2023-05-26
-            return (
-                self.orthography_embedding(tokens)
-                + self.orthography_pos_embedding.weight[None, : tokens.shape[1]]
-            )  # GE, 2023-05-26
-        # This is where we need to average the phonological embedding vectors
-        else:  # mode == 'p'
-            try:
-                isinstance(tokens, list)
-            except:
-                raise TypeError(
-                    f"For phonological vectors, tokens must be a list where each element is a pytorch tensor of integers (indices), but is type: {type(tokens)}"
-                )
-            try:
-                all(isinstance(token, torch.Tensor) for token in tokens)
-            except:
-                for token in tokens:
-                    print(f"type(token) = {type(token)}")
-                    print(f"token = {token}")
-                raise TypeError(
-                    "For phonological vectors, each element of the list must be a pytorch tensor of integers (indices)"
-                )
-            # Here we average the embeddings for each feature in a phonological vector
-            # Each row of indices will become of batch once we extract rows from the embedding matrix
-            # So the size of the resulting 'output_embedding' tensor should be (batch_size, max_phon_len, d_model)
-            device = next(self.parameters()).device
-            output_embedding = torch.zeros(
-                (len(tokens), len(tokens[0]), self.d_model), device=device
-            )
-            for batch_num, batch in enumerate(tokens):
-                for indx, tokes in enumerate(batch):
-                    # Here tokens should be a pytorch tensor of integers. It extracts the indicated rows from self.phonology_embedding
-                    avg_embedding = self.phonology_embedding(tokes).mean(axis=0)
-                    # Insert the resulting averaged embedding vector into the output_embedding tensor as a new row
-                    output_embedding[batch_num, indx, :] = avg_embedding
-            # return output_embedding + self.position_embedding.weight[None,:len(tokens[0])]   # GE 2023-05-26
-            return (
-                output_embedding
-                + self.phonology_pos_embedding.weight[None, : len(tokens[0])]
-            )  # GE 2023-05-26
-
     def embed(
         self, orthography, orthography_padding_mask, phonology, phonology_padding_mask
     ):
@@ -345,7 +212,6 @@
             phonology, src_key_padding_mask=phonology_padding_mask
         )
 
->>>>>>> 14a45e0c
         # Query = orthography_encoding, Key = phonology_encoding
         gp_encoding = (
             self.gp_multihead_attention(
@@ -370,13 +236,6 @@
         pg_encoding = self.pg_layer_norm(pg_encoding)
 
         # Concatenate outputs of cross-attention modules
-<<<<<<< HEAD
-        gp_pg = torch.cat((gp_encoding, pg_encoding), dim=1) + torch.cat((orthography_encoding, phonology_encoding), dim=1)
-        #print("gp_pg.shape = ", gp_pg.shape)
-        # Concatenate padding masks
-        gp_pg_padding_mask = torch.cat((orthography_padding_mask, phonology_padding_mask),dim=-1)
-        #print("gp_pg_padding_mask.shape = ", gp_pg_padding_mask.shape)
-=======
         gp_pg = torch.cat((gp_encoding, pg_encoding), dim=1) + torch.cat(
             (orthography_encoding, phonology_encoding), dim=1
         )
@@ -386,7 +245,6 @@
             (orthography_padding_mask, phonology_padding_mask), dim=-1
         )
         # print("gp_pg_padding_mask.shape = ", gp_pg_padding_mask.shape)
->>>>>>> 14a45e0c
 
         # Here `global_embedding` is just a torch Parameter tensor.
         # If I'm not mistaken, the `repeat` method is dictating that the same
@@ -395,17 +253,6 @@
         # print("self.global_embedding.repeat(gp_pg.shape[0], 1, 1).shape = ", self.global_embedding.repeat(gp_pg.shape[0], 1, 1).shape)
         global_embedding = self.global_embedding.repeat(gp_pg.shape[0], 1, 1)
         gp_pg = torch.cat((global_embedding, gp_pg), dim=1)
-<<<<<<< HEAD
-        #print("gp_pg.shape = ", gp_pg.shape)
-        gp_pg_padding_mask = torch.cat((torch.zeros((gp_pg.shape[0], 1), device=gp_pg.device, dtype=torch.bool), gp_pg_padding_mask), dim=-1)
-        #print("gp_pg_padding_mask.shape = ", gp_pg_padding_mask.shape)
-
-        mixed_encoding = self.transformer_mixer(gp_pg, src_key_padding_mask=gp_pg_padding_mask)
-        #print("mized_encoding.shape = ", mixed_encoding.shape)
-        #print("mixed_encoding[:,0].shape = ", mixed_encoding[:,0].shape)
-
-        final_encoding = self.reduce(mixed_encoding[:,0]).unsqueeze(-2) + global_embedding
-=======
         # print("gp_pg.shape = ", gp_pg.shape)
         gp_pg_padding_mask = torch.cat(
             (
@@ -425,7 +272,6 @@
         final_encoding = (
             self.reduce(mixed_encoding[:, 0]).unsqueeze(-2) + global_embedding
         )
->>>>>>> 14a45e0c
         final_encoding = self.reduce_layer_norm(final_encoding)
         # print("final_encoding.shape = ", final_encoding.shape)
         # sys.exit()
@@ -507,7 +353,6 @@
         device = next(self.parameters()).device
 
         with torch.no_grad():
-<<<<<<< HEAD
             prompt_encoding = self.embed(orth_enc_input, 
                                          orth_enc_pad_mask, 
                                          phon_enc_input, 
@@ -524,29 +369,6 @@
         #print("generated_phon_embeddings = ", generated_phon_embeddings)
         #print(generated_phon_tokens,generated_phon_embeddings.shape,generated_phon_embeddings[0,0,:10])
 
-        for step in range(self.max_seq_len-1):
-            #print("step = ", step)
-            step_mask = mask[:step+1, :step+1]
-            #print("step_mask = ", step_mask)
-
-            with torch.no_grad():
-                orth_output = self.orthography_decoder(generated_orth_embeddings, memory=prompt_encoding, tgt_mask=step_mask)
-=======
-            prompt_encoding = self.embed(
-                orth_enc_input, orth_enc_pad_mask, phon_enc_input, phon_enc_pad_mask
-            )
-        # print(prompt_encoding[0,0,:10])
-        mask = self.generate_triangular_mask(self.max_seq_len, device)
-
-        generated_orth_tokens = torch.tensor([[0]], dtype=torch.long, device=device)
-        generated_orth_embeddings = self.embed_tokens(generated_orth_tokens, "o")
-        # print("generated_orth_embeddings = ", generated_orth_embeddings)
-
-        generated_phon_tokens = [[torch.tensor([31], dtype=torch.long, device=device)]]
-        generated_phon_embeddings = self.embed_tokens(generated_phon_tokens, "p")
-        # print("generated_phon_embeddings = ", generated_phon_embeddings)
-        # print(generated_phon_tokens,generated_phon_embeddings.shape,generated_phon_embeddings[0,0,:10])
-
         for step in range(self.max_seq_len - 1):
             # print("step = ", step)
             step_mask = mask[: step + 1, : step + 1]
@@ -558,7 +380,6 @@
                     memory=prompt_encoding,
                     tgt_mask=step_mask,
                 )
->>>>>>> 14a45e0c
                 B, OC, E = orth_output.shape
                 # print("orth_output.shape = ", orth_output.shape)
                 # orth_output = orth_output.view(B*OC, E)
@@ -594,47 +415,18 @@
 
                 # print("last_token_logits = ", last_token_logits)
                 last_token_probs = (
-<<<<<<< HEAD
-                                    torch.softmax(last_token_logits[0], dim=1),
-                                    torch.softmax(last_token_logits[1], dim=1)
-                                   )
-                #print("last_token_probs = ", last_token_probs)
-                #print("last_token_probs[0].sum() = ", last_token_probs[0].sum())
-                #print("last_token_probs[1].sum(dim=1) = ", last_token_probs[1].sum(dim=1))
-=======
                     torch.softmax(last_token_logits[0], dim=1),
                     torch.softmax(last_token_logits[1], dim=1),
                 )
                 # print("last_token_probs = ", last_token_probs)
                 # print("last_token_probs[0].sum() = ", last_token_probs[0].sum())
                 # print("last_token_probs[1].sum(dim=1) = ", last_token_probs[1].sum(dim=1))
->>>>>>> 14a45e0c
 
                 if deterministic:
                     new_orthography_token = last_token_probs[0].argmax(
                         dim=1, keepdim=True
                     )
 
-<<<<<<< HEAD
-                    new_phonology_vec = last_token_probs[1][:,1] > .5
-                    new_phonology_tokens = torch.where(new_phonology_vec)[1]
-                else:
-                    new_orthography_token = torch.multinomial(last_token_probs[0], num_samples=1)
-                    #print("last_token_probs[1].shape = ", last_token_probs[1].shape)
-                    #print("last_token_probs[1] = ", last_token_probs[1])
-                    new_phonology_vec = torch.bernoulli(last_token_probs[1][:,1])
-                    if new_phonology_vec.eq(0).all():
-                        new_phonology_vec[0,32] = 1
-                    #print("new_phonology_vec.shape = ", new_phonology_vec.shape)
-                    new_phonology_tokens = torch.where(new_phonology_vec)[1] # What happens if this returns all zeros?
-                    #print("new_phonology_tokens.shape = ", new_phonology_tokens.shape)
-                       
-
-                generated_orth_tokens = torch.cat((generated_orth_tokens, new_orthography_token),dim=-1)
-                #print("generated_orth_tokens = ", generated_orth_tokens)
-                generated_orth_embeddings = self.embed_tokens(generated_orth_tokens, 'o')
-                #print("generated_orth_embeddings = ", generated_orth_embeddings)
-=======
                     new_phonology_vec = last_token_probs[1][:, 1] > 0.5
                     new_phonology_tokens = torch.where(new_phonology_vec)[1]
                 else:
@@ -660,7 +452,6 @@
                     generated_orth_tokens, "o"
                 )
                 # print("generated_orth_embeddings = ", generated_orth_embeddings)
->>>>>>> 14a45e0c
                 generated_phon_tokens[0].append(new_phonology_tokens)
                 # print("generated_phon_tokens = ", generated_phon_tokens)
                 generated_phon_embeddings = self.embed_tokens(
@@ -683,6 +474,7 @@
             buffer_size += buffer.nelement() * buffer.element_size()
 
         param_num_all = param_num + buffer_num
-        size_all_mb = round((param_size + buffer_size) / 1024**2, 3)
-        result = {"parameters": param_num_all, "size in MB": size_all_mb}
+        size_all_mb = round((param_size + buffer_size) / 1024**2,3)
+        result = {'parameters': param_num_all,
+                  'size in MB': size_all_mb}
         return result