--- conflicted
+++ resolved
@@ -2,8 +2,6 @@
 # Author: G. Erlebacher
 import wandb
 from addict import Dict as AttrDict
-<<<<<<< HEAD
-=======
 
 # ----------------------------------------------------------------------
 def read_wandb_history(entity, project, run):
@@ -47,7 +45,6 @@
         print(record["step"], record["loss"])
     """
 # ----------------------------------------------------------------------
->>>>>>> a953e7bb
 
 
 class Singleton(object):
@@ -147,14 +144,10 @@
         Return the "real" wandb reference 
         Only use if wandb is enabled
         """
-<<<<<<< HEAD
-        return wandb
-=======
         if is_wandb_on:
             return wandb
         else:
             return None
->>>>>>> a953e7bb
 
     def init(self, *kargs, **kwargs):
         if "config" in kwargs:
@@ -193,24 +186,6 @@
             return self.my_plot  # could return anything I think
 
     def finish(self):
-<<<<<<< HEAD
-        if self.is_wandb_on and self.run:
-            self.run.finish()
-        else:
-            return self.my_run.finish()
-
-    def login(self):
-        if self.is_wandb_on and self.run:
-            wandb.login()
-
-    def save(self):
-        if self.is_wandb_on and self.run:
-            self.run.save()
-
-    """
-    # Not required  since only called if --sweep is set, 
-    # in which case wandb is activated
-=======
         if self.is_wandb_on and self.run:
             self.run.finish()
         else:
@@ -247,7 +222,6 @@
             #wandb.remove_hook(model)
 
     # Required because the wandb object in the code is a WandbWrapper object 
->>>>>>> a953e7bb
 
     def sweep(self, *kargs, **kwargs):
         if len(kargs) > 0:
@@ -261,9 +235,4 @@
 
     def agent(self, *kargs, **kwargs):
         if self.is_wandb_on and self.run and self.is_sweep:
-<<<<<<< HEAD
-            return wandb.agent(*kargs, **kwargs)
-    """
-=======
-            return wandb.agent(*kargs, **kwargs)
->>>>>>> a953e7bb
+            return wandb.agent(*kargs, **kwargs)