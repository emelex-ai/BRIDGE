--- conflicted
+++ resolved
@@ -210,13 +210,9 @@
     Generative model: Given the first character, generate the following ones
     Question: do we also feed the first phoneme?
     """
-<<<<<<< HEAD
-    # word = random.choice(ds.words)
-    word = "the"
-=======
-    #word = random.choice(ds.words)  
-    word = 'animals'
->>>>>>> d6b7b651
+    word = random.choice(ds.words)
+    #word = "animal"
+
     assert word in ds.words, f"word {word} is not in ds.words"
     print("\n\nGENERATE word: ", word)
 
@@ -241,16 +237,6 @@
 
     print("before model")
 
-<<<<<<< HEAD
-    generation = model.generate(
-        orthography, orthography_mask, phonology, phonology_mask, deterministic=True
-    )
-
-    print("quite after call to generator")
-    quit()
-
-    generated_text = ds.character_tokenizer.decode(generation["orth"].tolist())[0]
-=======
     generation = model.generate(pathway,
         orthography, orthography_mask, phonology, phonology_mask,
         deterministic=True
@@ -258,7 +244,7 @@
 
     generated_text = ds.character_tokenizer.decode(
         generation["orth"].tolist())[0]
->>>>>>> d6b7b651
+
     # Log the text in the WandB table
     #generated_text_table.add_data(step, generated_text)
 
