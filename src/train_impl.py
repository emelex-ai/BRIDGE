from src.wandb_wrapper import WandbWrapper, MyRun
from torch.utils.data import Dataset
from src.model import Model
from src.dataset import ConnTextULDataset
from addict import Dict as AttrDict
from typing import List, Tuple, Dict, Any, Union
import random
from pprint import pprint
import torch as pt
import time
import math
import glob
import getpass
import re
import os
import tqdm
import torch
<<<<<<< HEAD
=======
from datetime import datetime
>>>>>>> a953e7bb

# WandbWrapper is a singleton
wandb = WandbWrapper()
run = MyRun()


# ----------------------------------------------------------------------
def single_step(
    gm: Dict[str, Any],
    dataset_slices,
    batch_slice,
    epoch,
    step,
    example_ct,
):
    """
    Docs
    """
    # c = gm.cc
    ds = gm.ds
    generated_text_table = gm.generated_text_table

    model = gm.model
    device = gm.cc.device
    opt = gm.opt

    # print("=================>")
    # print("Learning rate: ", opt.param_groups[0]["lr"])
    # print("c.num_epochs: ", c.num_epochs)

    # for m in model.parameters():
    # print(f"single step, model: {m.requires_grad=}")  # it is True
    # break

    batch = ds[batch_slice]
    # print("batch: ", batch)  # The same on every epoch
    orthography = batch["orthography"].to(device)
    phonology = batch["phonology"].to(device)
    # In an ideal world, a DataLoader should be used:
    # then the call to the model could be: model(dataloader.next())  (pseudocode)
    # GE: I do not understand why one inputs decoder input ids into the model
    logits = model(
        gm.cc.pathway,
        orthography["enc_input_ids"],
        orthography["enc_pad_mask"],
        orthography["dec_input_ids"],
        orthography["dec_pad_mask"],
        phonology["enc_input_ids"],
        phonology["enc_pad_mask"],
        phonology["dec_input_ids"],
        phonology["dec_pad_mask"],
    )

    loss = 0
    orth_loss = None
    phon_loss = None
    if gm.cc.pathway in ["op2op", "p2o"]:
        orth_loss = pt.nn.CrossEntropyLoss(ignore_index=4)(
            logits["orth"], orthography["enc_input_ids"][:, 1:]
        )
        loss += orth_loss
    if gm.cc.pathway in ["op2op", "o2p"]:
        phon_loss = pt.nn.CrossEntropyLoss(ignore_index=2)(
            logits["phon"], phonology["targets"]
        )
        loss += phon_loss
    # print("phon_loss: ", phon_loss)
    # print("orth_loss: ", orth_loss)
    # print("loss: ", loss)

    # How to disable backward computational and gradient accumulation in the validation loop?
    # https://discuss.pytorch.org/t/how-to-disable-backward-computational-and-gradient-accumulation-in-the-validation-loop/120774

    if model.training:
        # print("TRAIN, global embedding: ", model.state_dict()['global_embedding'])
        loss.backward()
        opt.step()
        opt.zero_grad()

    # print_weight_norms(model, "weight norms: ")  # Disable when debugging done

    # Suggestion: compute cheap metrics every step, more complex metrics every epoch
    metrics = compute_metrics(
        gm,
        gm.cc.pathway,
        logits,
        orthography,
        phonology,
        batch,
        example_ct,
        orth_loss,
        phon_loss,
        loss,
        epoch,
        step,
        ds,
        device,
        model,
        generated_text_table,
    )
    # metrics = AttrDict({})  # For debugging. Remove. Reinstate about comment later.
    return metrics


# --------------------------------------------------------------------
def calculate_accuracies(pathway, logits, orthography, phonology):
    # --- Calculate Orthographic Accuracy ---
    # Determine model predictions by taking argmax of orthographic logits

    output = {}

    if pathway in ["op2op", "p2o"]:
        orth_pred = pt.argmax(logits["orth"], dim=1)
        # Use the orthographic encoder input ids as labels
        # notice we slice from 1: onwards to remove the start token (not predicted)
        orth_true = orthography["enc_input_ids"][:, 1:]

        # Create a mask for valid positions (not padding)
        orth_valid_mask = orth_true != 4

        # Apply the mask to true and predicted values
        masked_orth_true = orth_true[orth_valid_mask]
        masked_orth_pred = orth_pred[orth_valid_mask]

        # Calculate letter-wise accuracy
        correct_matches = (masked_orth_pred == masked_orth_true).sum()
        letter_wise_accuracy = correct_matches.float() / orth_valid_mask.sum().float()

        # To calculate word-wise accuracy, we need to check if all letters in a single word are correct
        orth_pred[~orth_valid_mask] = 4
        word_wise_mask = orth_pred == orth_true
        orth_word_accuracy = word_wise_mask.all(dim=1).float().mean()
        output["letter_wise_accuracy"] = letter_wise_accuracy
        output["word_wise_accuracy"] = orth_word_accuracy

    if pathway in ["op2op", "o2p"]:
        # --- Calculate Phonological Accuracy ---
        phon_pred = pt.argmax(logits["phon"], dim=1)
        phon_true = phonology["targets"]

        # Create a mask for valid positions (not padding)
        phon_valid_mask = phon_true != 2

        # Apply the mask to true and predicted values
        masked_phon_true = phon_true[phon_valid_mask]
        masked_phon_pred = phon_pred[phon_valid_mask]

        # Phoneme segment accuracy
        correct_phoneme_segments = (masked_phon_pred == masked_phon_true).sum()
        phon_segment_accuracy = (
            correct_phoneme_segments.float() / phon_valid_mask.sum().float()
        )

        # Phoneme-wise accuracy
        phoneme_wise_mask = phon_pred == phon_true
        phoneme_wise_accuracy = phoneme_wise_mask.all(dim=-1).sum() / (
            masked_phon_true.shape[0] / phon_true.shape[-1]
        )

        # Phoneme word accuracy
        word_accuracies = [
            word[target != 2].all().int()
            for word, target in zip(phoneme_wise_mask, phon_true)
        ]
        # phon_word_accuracy = phoneme_wise_mask.all(dim=-1).all(dim=-1).sum()/phon_true.shape[0]
        phon_word_accuracy = sum(word_accuracies) / len(word_accuracies)
        output["phon_segment_accuracy"] = phon_segment_accuracy
        output["phoneme_wise_accuracy"] = phoneme_wise_accuracy
        output["phon_word_accuracy"] = phon_word_accuracy

    return output


# ----------------------------------------------------------------------
def compute_metrics(
    gm,
    pathway,
    logits,
    orthography,
    phonology,
    batch,
    example_ct,
    orth_loss,
    phon_loss,
    loss,
    epoch,
    step,
    ds,
    device,
    model,
    generated_text_table,
):
    example_ct[0] += len(batch["orthography"])
    metrics = {
        f"{gm.mode}/loss": loss,
        f"{gm.mode}/epoch": epoch,
        f"{gm.mode}/example_ct": example_ct[
            0
        ],  # GE: put in a list so I could use it in a function argument
        f"{gm.mode}/global_embedding_magnitude": pt.norm(
            model.global_embedding[0], p=2
        ),
        f"{gm.mode}/model_weights_magnitude": pt.sqrt(
            sum([pt.norm(w[0], p=2) ** 2 for w in model.parameters()])
        ),
        # "train/lr": opt.state_dict()['param_groups'][0]['lr'],
        f"{gm.mode}/generated_text_table": generated_text_table,
    }
    if pathway == "op2op":
        metrics[f"{gm.mode}/orth_loss"] = orth_loss
        metrics[f"{gm.mode}/phon_loss"] = phon_loss

    accuracies = calculate_accuracies(pathway, logits, orthography, phonology)
    for accuracy in accuracies:
        metrics[f"{gm.mode}/{accuracy}"] = accuracies[accuracy]

    return metrics


# ----------------------------------------------------------------------
def average_metrics_over_epoch(all_metrics):
    # Calculate metric averages over one epoch
    metrics = all_metrics[0]
    # Average each key over all metrics in all_metrics
    for m in all_metrics[1:]:
        for k in m:
            try:
                metrics[k] += m[k]
            except:
                pass
    for k in metrics:
        try:
            metrics[k] /= len(all_metrics)
        except:
            pass

    return metrics


# ----------------------------------------------------------------------
def train_single_epoch(gm, dataset_slices, epoch):  # , single_step_fct):
    # c = gm.c
    model = gm.model
    example_ct = [0]
    generated_text_table = gm.generated_text_table

    model.train()
    gm.mode = "train"

    nb_steps = 0
    start = time.time()

    print("train_single_epoch: len(dataset_slices): ", len(dataset_slices))  # == 0 at some point? HOW? 

    metrics = [{}]
    for step, batch_slice in enumerate(dataset_slices):
        if gm.cc.max_nb_steps > 0 and nb_steps >= gm.cc.max_nb_steps:
            break
        metrics[0] = single_step(
            gm, dataset_slices, batch_slice, epoch, step, example_ct
        )
        # metrics[0] = single_step_fct(gm, batch_slice, step, epoch) #, "train")
        nb_steps += 1
        # print("train: nb_steps: ", nb_steps)
        # break  # For debugging only a single step. Remove once debugging complete

    metrics = metrics[0]
    metrics["time_per_train_step"] = (time.time() - start) / nb_steps
    metrics["time_per_train_epoch"] = (
        gm.cc.n_steps_per_epoch * metrics["time_per_train_step"]
    )
    return metrics


# ----------------------------------------------------------------------
def validate_single_epoch(gm, dataset_slices, epoch):  # , single_step_fct):
    # c = gm.c
    model = gm.model
    example_ct = [0]

    model.eval()
    gm.mode = "val"
    nb_steps = 0
    start = time.time()
    print("==> validation: nb steps: ", len(list(dataset_slices)))

    # Trick to avoid unbounded variables to protect against future Python changes
    # where local variables defined inside loops are not defined upon loop exit.
    # Perform at least one step
    metrics = [{}]
    for step, batch_slice in enumerate(dataset_slices):
        metrics[0] = single_step(
            gm, dataset_slices, batch_slice, epoch, step, example_ct
        )
        if gm.cc.max_nb_steps > 0 and nb_steps >= gm.cc.max_nb_steps:
            break
        nb_steps += 1
        print("valid: nb_steps: ", nb_steps)

    metrics = metrics[0]
    metrics["time_per_val_step"] = (time.time() - start) / nb_steps
    metrics["time_per_val_epoch"] = (
        gm.cc.n_steps_per_epoch * metrics["time_per_val_step"]
    )
    return metrics


# ----------------------------------------------------------------------
def load_model(
    model_path, model_id, device="cpu", epochs_completed=-1, continue_training=False
):
    """
    If continue_training=False, a new model is created with incremented model_id.
    Load a model from storage.
    epochs_completed. If < 0, identify file with highest epoch_completed
                      If > 0, use epoch_completed to tag the proper file
    """
<<<<<<< HEAD
    # search all models in model_path/ with model_id
    user = getpass.getuser()
    # remove all characters except 'a-zA-Z'
    user = re.sub(r"[^a-zA-Z]", "", user)
=======
    # search all models in model_path/ with model_id. Remove underscores. 
    user = get_user()
>>>>>>> a953e7bb
    model_runs = glob.glob(
        model_path + f"/{user}{model_id:05d}*"
    )  

    if epochs_completed < 0:
        model_id, epochs_completed = get_starting_model_epoch(
            model_path, model_id, continue_training
        )

    model_file_name = get_model_file_name(model_id, epochs_completed)
    model_path = os.path.join(model_path, model_file_name)
<<<<<<< HEAD

    try:
        chkpt = pt.load(model_path)
    except:
        print("Load failed")
        return None, None, None

    c = chkpt["config"]
    model = chkpt["model"]

    pprint(c)

    gm = AttrDict({})
    gm.cc = c
    gm.opt = chkpt['optimizer']
    gm.model = chkpt['model']
    gm.model_id = model_id
    # Missing from gm: ds, train_dataset_slices, val_dataset_slices, run, generated_text_table

    # Handle dataset (WHY WASN'T THIS IN NATHAN's original code?)
    ### c.which_dataset, c.nb_samples, c.test
    ds = ConnTextULDataset(
        c, test=c.test, which_dataset=c.which_dataset, nb_rows=c.nb_samples
    )
    num_train = int(len(ds) * c.train_test_split)
    train_dataset_slices, val_dataset_slices = create_data_slices(num_train, c, ds)
    gm.ds = ds
    gm.train_dataset_slices = train_dataset_slices
    gm.val_dataset_slices = val_dataset_slices

    # ISSUE: How is this handled for a continuation run? What if I have to models in the 
    # same code and am using wandb? What happens to the tables?  NOT CLEAR.
    gm.generated_text_table = wandb.Table(columns=["Step", "Generated Output"])
    return gm.model, gm.opt, gm.cc, gm
=======

    try:
        chkpt = pt.load(model_path)
    except:
        print("Load failed")
        return None, None, None

    c = AttrDict(chkpt["config"])
    run.config.update(c)
    model = chkpt["model"]

    gm = AttrDict({})
    gm.cc = run.config   # This should be be a wandb config
    gm.opt = chkpt['optimizer']
    gm.model = chkpt['model']
    gm.model_id = model_id
    print("==> gm.cc= ", gm.cc)
    # Missing from gm: ds, train_dataset_slices, val_dataset_slices, run, generated_text_table

    # Handle dataset (WHY WASN'T THIS IN NATHAN's original code?)
    ### c.which_dataset, c.nb_samples, c.test
    ds = ConnTextULDataset(
        c, test=c.test, which_dataset=c.which_dataset, nb_rows=c.nb_samples
    )
    num_train = int(len(ds) * c.train_test_split)
    train_dataset_slices, val_dataset_slices = create_data_slices(num_train, c, ds)
    gm.ds = ds
    gm.train_dataset_slices = train_dataset_slices
    gm.val_dataset_slices = val_dataset_slices

    # ISSUE: How is this handled for a continuation run? What if I have to models in the 
    # same code and am using wandb? What happens to the tables?  NOT CLEAR.

    # Upload data tables to Wandb if active
    gm.generated_text_table = wandb.Table(columns=["Step", "Generated Output"])
    gm.epochs_completed = epochs_completed # 2023-09-18
    return gm.model, gm.opt, gm.cc, gm

>>>>>>> a953e7bb


# ----------------------------------------------------------------------
def save(gm):
    """
    Save a model to storage.
    """
    # Moving the model to the cpu first increases portability. Otherwise, the model must
    # be reloaded to save GPU it was saved from.  Note that there is an additional transfer cost.
    # model.to('cpu')  # Perhaps this should be controlled via an input parameter

    # If error not entering, check mockups in tests/
<<<<<<< HEAD
    model_file_name = get_model_file_name(gm.model_id, gm.cc.epochs_completed) 
    model_path = os.path.join(gm.cc.model_path, model_file_name)

=======
    #model_file_name = get_model_file_name(gm.model_id, gm.cc.epochs_completed) 
    model_file_name = get_model_file_name(gm.model_id, gm.epochs_completed) 
    model_path = os.path.join(gm.cc.model_path, model_file_name)

    # I cannot save a wandb.run.config as a pickle file. 
    # I simply create an empty dictionary and fill it with the configuration parameters
    #print("----")
    config_wrap = dict(gm.cc)
    #print(f"{type(gm.cc)=}, {gm.cc=}")
    #print(f"{type(dict(gm.cc))=}, {gm.cc=}")
    #print(f"{config_wrap=}")
    #print("----")

    # Remove hooks to allow save
    wandb.unwatch(gm.model)

    # remove gm.run.watch if it exists

    # when using Wandb, I get an error when saving. WHY? 

>>>>>>> a953e7bb
    # c contains epochs_completed
    pt.save(
        {
            # If model_path is a full path, the model cannot be ported elsewhere
            "model_path": model_path,  # ideally, a full path
<<<<<<< HEAD
            "config": gm.cc,
=======
            "config": config_wrap,  # Perhaps there is no need to save the wandb configuration
>>>>>>> a953e7bb
            # No need for model.state_dict if model is saved
            "model": gm.model,  # save all parameters (frozen or not)
            "optimizer": gm.opt,
            "model_id": gm.model_id,
        },
        f=model_path,
    )

<<<<<<< HEAD

# ----------------------------------------------------------------------
=======
    wandb.watch(gm.model)

    #gm.cc = cc_bak


# ----------------------------------------------------------------------
### TO DEBUG <<<<<<<<
>>>>>>> a953e7bb
def get_starting_model_epoch(model_path, model_id=None, continue_training=False):
    """
    If model_id == None, retrieve the latest model_id.
    If model_id != None: model_id is the desired model_id.
    continue_training == False: find the latest model_id, and increment by 1
    continue_training == True: use model_id to determine the correct run to continue
    """

    # Override the model_id with None if not a continuation run
    if continue_training == False:
        model_id = None

<<<<<<< HEAD
    user = getpass.getuser()
    user = re.sub(r"[^a-zA-Z]", "", user)

    def most_recent_model_id_epoch():
        # Called when model_id == None
        # if model_id == None, seek most recent run (run with largest model_id)
        # if model_id is an int, seek the run with the specified model id
        model_runs = glob.glob(model_path + f"/{user}*")
        latest_run = sorted(model_runs)[-1].split("/")[-1]
        pattern = r"[a-zA-Z](\d{5})_chkpt(\d{3}).pth"
        match = re.search(pattern, latest_run)
        new_model_id = int(match.group(1))
        print(f"{new_model_id=}")
        epochs_completed = int(match.group(2))
        return new_model_id, epochs_completed

    def most_recent_epoch(model_id):
        model_runs = glob.glob(model_path + f"/{user}{model_id:05d}*")
        try:
            latest_run = sorted(model_runs)[-1].split("/")[-1]
        except:
            print(f"No run found with {model_id=}")
            return -1  # epochs_completed is -1 (error)

        pattern = r"[a-zA-Z]\d{5}_chkpt(\d{3}).pth"
        match = re.search(pattern, latest_run)
        epochs_completed = int(match.group(1))
        return epochs_completed

    if model_id == None:
        model_id, epochs_completed = most_recent_model_id_epoch()
    else:
        epochs_completed = most_recent_epoch(model_id)

    if not continue_training:
        model_id += 1
        epochs_completed = 0

=======
    user = get_user()
    latest_run = get_latest_run(model_path, user)
    model_id, epochs_completed = extract_model_id_epoch(latest_run)

    if not continue_training:
        model_id = get_new_model_id()
        epochs_completed = 0

>>>>>>> a953e7bb
    return model_id, epochs_completed


# ----------------------------------------------------------------------
def setup_model(c, ds, num_layers_dict):
<<<<<<< HEAD
    # Continuation run
    if c.continue_training:
        # GE 2023-05-27: fix checkpoint to allow for more general layer structure
        # The code will not work as is.
        # How is epochs_completed known? Via dictionary c.
        file_name = get_model_file_name(model_id, c.epochs_completed)
        chkpt = pt.load(file_name)
        # chkpt = pt.load("f{c.model_path}/model{model_id}_checkpoint{c.epochs_completed}.pth")
=======
    """
    Continuation run. Load corresponding model. 
    c: configuration (parameters that don't change during the simulation. Same as run.config when wandb is active..
    """

    """
    For now, use setup_model. But get tests/test_restore.py to accept all tests again, and then I can use load_model
    """

    if c.chkpt_file_exists == True:

        file_name = c.model_file_name 

        # Should use the load method
        chkpt = pt.load(file_name)

        # Call  load_model (not debugged)
        #gm.model, gm.opt, gm.cc, gm
        #model, opt, cc, gm = load_model(c.model_path, c.model_id, c.device, c.epochs_completed, c.continue_training)

        # Why would this be required. Model can be loaded directly from the file"
>>>>>>> a953e7bb

        model = Model(
            len(ds.character_tokenizer),
            len(ds.phonology_tokenizer),
            d_model=chkpt["d_model"],
            nhead=chkpt["nhead"],
            max_orth_seq_len=ds.max_orth_seq_len,
            max_phon_seq_len=ds.max_phon_seq_len,
            num_layers_dict=num_layers_dict,
            d_embedding=c.d_embedding,
        )
        model.load_state_dict(chkpt["model"])
        opt = pt.optim.AdamW(model.parameters(), c.learning_rate)
        opt.load_state_dict(chkpt["optimizer"])

    # Start a new run
    else:
        print("NEW RUN")
        model = Model(
            len(ds.character_tokenizer),
            len(ds.phonology_tokenizer),
            d_model=c.d_model,
            d_embedding=c.d_embedding,
            max_orth_seq_len=ds.max_orth_seq_len,
            max_phon_seq_len=ds.max_phon_seq_len,
            nhead=c.nhead,
            num_layers_dict=num_layers_dict,  # New, GE, 2023-05-27
        )
        c.epochs_completed = 0
<<<<<<< HEAD
        opt = pt.optim.SGD(model.parameters(), c.learning_rate)
        # opt = pt.optim.AdamW(model.parameters(), c.learning_rate)
=======
        #opt = pt.optim.SGD(model.parameters(), c.learning_rate)
        opt = pt.optim.AdamW(model.parameters(), c.learning_rate)
>>>>>>> a953e7bb

    return model, opt


# ----------------------------------------------------------------------
def create_data_slices(cutpoint, c, ds):
    train_dataset_slices = []
    for batch in range(math.ceil(cutpoint / c.batch_size_train)):
        train_dataset_slices.append(
            slice(
                batch * c.batch_size_train,
                min((batch + 1) * c.batch_size_train, cutpoint),
            )
        )

    # batch size for the validation set is always 1.
    val_dataset_slices = []
    for batch in range(math.ceil((len(ds) - cutpoint) / c.batch_size_val)):
        val_dataset_slices.append(
            slice(
                cutpoint + batch * c.batch_size_val,
                min(cutpoint + (batch + 1) * c.batch_size_val, len(ds)),
            )
        )

    return train_dataset_slices, val_dataset_slices


# ----------------------------------------------------------------------
def print_weight_norms(model, msg):
    norm = pt.sqrt(sum(pt.norm(w[0], p=2) ** 2 for w in model.parameters()))
    print(f"==> {msg}, {norm}")


# ----------------------------------------------------------------------
def log_embeddings(model, ds):
    """
    Extract the embedding layer from the model: one for orthography, one for phonology.
    This is used to visualize the embeddings in wandb
    """

    orth_embedding_layer = model.orthography_embedding
    phon_embedding_layer = model.phonology_embedding
    orth_embed_weights = orth_embedding_layer.weight.detach().data
    phon_embed_weights = phon_embedding_layer.weight.detach().data
    print("orth_embed_weights shape: ", orth_embed_weights.shape)
    print("phon_embed_weights shape: ", phon_embed_weights.shape)
    print("phon_embed_weights type: ", type(phon_embed_weights))
    # wandb.log({"hist_embeddings": [wandb.Histogram(orth_embed_weights), wandb.Histogram(phon_embed_weights)]})
    # log the embeddings as two tables: one for orthography, one for phonology

    def fill_table(A):
        n, m = A.numpy().shape
        columns = [f"col{str(i)}" for i in range(m)]
        return wandb.Table(data=A.numpy().tolist(), columns=columns)

    orth_embed_table = fill_table(orth_embed_weights)
    phon_embed_table = fill_table(orth_embed_weights)

    print("wandb.log orth_embed_table: log_embeddings: ", log_embeddings)
    wandb.log(
        {"orth_embed_table": orth_embed_table, "phon_embed_table": phon_embed_table}
    )


<<<<<<< HEAD
# ----------------------------------------------------------------------
def get_model_file_name(model_id, epoch_num):
    print("ENTER get_model_file_name")
    user = getpass.getuser()
    file_name = f"{user}{model_id:05d}_chkpt{epoch_num:03d}.pth"
    print("before return from model_file_name, file_name: ", file_name)
    return f"{user}{model_id:05d}_chkpt{epoch_num:03d}.pth"

=======
# ----------------------------------------------------------------------
def get_user():
    return getpass.getuser().replace("_", "")
# ----------------------------------------------------------------------
def get_latest_run(model_path, user):
    model_runs = glob.glob(model_path + f"/{user}_*")
    return  sorted(model_runs)[-1].split("/")[-1]
# ----------------------------------------------------------------------
def extract_model_id_epoch(file_nm):  
    file_pattern = r"^([a-zA-Z0-9.-]{6,30})_(\d{4}-\d{2}-\d{2})_(\d{2}h\d{2}m\d{5}ms)_chkpt(\d{3})\.pth$"
    file_pattern = re.compile(file_pattern, flags=0)

    try:
        user, date, tme, epochs_completed = file_pattern.findall(file_nm)[0]
        return f"{user}_{date}_{tme}", int(epochs_completed)
    except:
        print("extract_model_id_epoch: file_pattern not handled correctly")
# ----------------------------------------------------------------------
def get_new_model_id():
    current_time = datetime.now()
    current_time = datetime.now()
    # Y-m-d is necessary for proper sorting
    date_time = current_time.strftime("%Y-%m-%d_%Hh%Mm")
    seconds = current_time.second + current_time.microsecond/1000000
    milliseconds = round(seconds*1000)
    date_time = date_time + f"{milliseconds:05d}ms"
    user = get_user()
    return f"{user}_{date_time}"
# ----------------------------------------------------------------------
def get_model_file_name(model_id, epoch_num):
    # Remove all underscores from the user name
    file_name = f"{model_id}_chkpt{epoch_num:03d}.pth"
    print("before return from model_file_name, file_name: ", file_name)
    return f"{file_name}"

# ----------------------------------------------------------------------
"""
def most_recent_model_id_epoch(latest_run):
    # Called when model_id == None
    # if model_id == None, seek most recent run (run with largest model_id)
    # if model_id is an int, seek the run with the specified model id
    model_id, epochs_completed = extract_model_id_epoch(latest_run)
    return model_id, epochs_completed
"""
>>>>>>> a953e7bb

# ----------------------------------------------------------------------
def compare_state_dicts(state_dict1, state_dict2):
    # First, compare if they have the same keys
    if state_dict1.keys() != state_dict2.keys():
        return False

    # Then, compare the values (tensors) for each key
    for key in state_dict1.keys():
        if not pt.allclose(state_dict1[key], state_dict2[key]):
            return False

    # If all keys and values match, the state_dicts are the same
    return True

    """
    # Better approach
    return all(
        pt.allclose(state_dict1[key], state_dict2[key])
        for key in state_dict1.keys()
    )
    """


# ----------------------------------------------------------------------
def print_model_parameters(model, verbose=False):
    """
    Print model parameters

    Parameters:
    - model: the model whose parameters will be printed
    - verbose: if False, print the first 5 parameters and the first 5 values of model.status_dict()
               if True: print all parameters and value of model.status.dict()
    """

    print("model.parameters: ")
    for i, k in enumerate(model.state_dict()):
        print(k)
        if not verbose and i == 5:
            break

    for i, m in enumerate(model.parameters()):
        norm = pt.norm(m, p=2)
        print(
            f"param[{i}].norm: {norm}, shape: {m.shape}), requires_grad: {m.requires_grad}"
        )
        if not verbose and i == 5:
            break


# ----------------------------------------------------------------------
def run_train_val_loop(gm):
<<<<<<< HEAD
    # c = gm.cc

    #run = gm.run  # run is a global. 
=======
>>>>>>> a953e7bb
    train_dataset_slices = gm.train_dataset_slices
    val_dataset_slices = gm.val_dataset_slices
    gm.model.to(gm.cc.device)
    print("run_train_val_loop: gm.c")
<<<<<<< HEAD
    print(f"{gm.cc.epochs_completed=}")

    metrics: List[Dict] = [{}]
    #print(f"==> run_train_val_loop: {gm.cc.epochs_completed=}, {gm.cc.num_epochs=}")  # 5, 2
    #print(f"==> run_train_val_loop: {gm.epochs_completed=}, {gm.model_id=}")  # 0, 6
    # Why is gm.cc.epochs_completed == 5?
    #print(f"pbar settings: {gm.cc.epochs_completed=}, {gm.cc.num_epochs=}")
    #print(f".pbar settings: {[gm.cc.epochs_completed, gm.cc.epochs_completed+gm.cc.num_epochs]=}")
    #pbar = create_pbar(gm.cc.epochs_completed, gm.cc.epochs_completed + gm.cc.num_epochs)
    #print("pbar iterable: ", list(pbar.iterable))
    #epochs_completed = gm.cc.epochs_completed
    print(f"BEFORE epoch loop, {gm.cc.epochs_completed=}")

    #for epoch in pbar:
    for epoch in range(gm.cc.epochs_completed, gm.cc.epochs_completed+gm.cc.num_epochs):
=======

    metrics: List[Dict] = [{}]
    print(f"BEFORE epoch loop, {gm.epochs_completed=}")

    #for epoch in pbar:
    # for epoch in range(gm.cc.epochs_completed, gm.cc.epochs_completed+gm.cc.num_epochs): # 2023-09-17
    for epoch in range(gm.epochs_completed, gm.epochs_completed+gm.cc.num_epochs):
>>>>>>> a953e7bb
        print(f"****** {epoch=} *******")
        metrics[0] = train_single_epoch(
            gm,
            train_dataset_slices,
            epoch,
        )

        more_metrics = validate_single_epoch(
            gm,
            val_dataset_slices,
            epoch,
        )

        if gm.cc.max_nb_steps < 0:
            metrics[0].update(more_metrics)
<<<<<<< HEAD
        run.log(metrics[0])
=======
        wandb.log(metrics[0])   # should not be run.log
        #run.log(metrics[0])
        print("metrics[0]: ", metrics[0])
>>>>>>> a953e7bb

        # Log the embeddings
        log_embeddings(gm.model, gm.ds)
        datum = gm.ds[:1]
<<<<<<< HEAD
        gm.cc.epochs_completed += 1
        print(f"INSIDE epoch loop, {gm.cc.epochs_completed=}, {epoch=}")

    print(f"END epoch loop: {gm.cc.epochs_completed=}")  # = 0. WHY? 

    save(gm)
=======
        # Apparently, one can only update configuration parameters via the config.update command (2023-09-17)
        # gm.cc.epochs_completed += 1
        print(f"before update: {gm.epochs_completed=}")
        gm.epochs_completed += 1
        print(f"after update: {gm.epochs_completed=}")
        #gm.cc.update({'epochs_completed': epochs_completed})
        # Why does the previous line lead to the error: 
        # wandb.sdk.lib.config_util.ConfigError: Attempted to change value of key  
        #      "epochs_completed" from 0 to 1
        #  If you really want to do this, pass allow_val_change=True to config.update()
        #print(f"INSIDE epoch loop, {gm.cc.epochs_completed=}, {epoch=}")
        print(f"INSIDE epoch loop, {gm.epochs_completed=}, {epoch=}")

        if epoch % gm.cc.save_every == 0:
            save(gm)

    #print(f"END epoch loop: {gm.cc.epochs_completed=}")  # = 0. WHY? 
    print(f"END epoch loop: {gm.epochs_completed=}")  # = 0. WHY? 
>>>>>>> a953e7bb

    return metrics


# ----------------------------------------------------------------------
def create_pbar(base, nb_iter):
    return tqdm.tqdm(range(base, base + nb_iter), position=0)


# ----------------------------------------------------------------------
def get_device(device=None):
    if not device == None:
        return device

    if pt.cuda.is_available():
        device = pt.device("cuda:0")
    else:
        device = pt.device("cpu")


# ----------------------------------------------------------------------
def set_seed(c):
    """Set the seed for reproducibility"""
    torch.manual_seed(c.seed)


# ----------------------------------------------------------------------\n",<|MERGE_RESOLUTION|>--- conflicted
+++ resolved
@@ -15,10 +15,7 @@
 import os
 import tqdm
 import torch
-<<<<<<< HEAD
-=======
 from datetime import datetime
->>>>>>> a953e7bb
 
 # WandbWrapper is a singleton
 wandb = WandbWrapper()
@@ -336,15 +333,8 @@
     epochs_completed. If < 0, identify file with highest epoch_completed
                       If > 0, use epoch_completed to tag the proper file
     """
-<<<<<<< HEAD
-    # search all models in model_path/ with model_id
-    user = getpass.getuser()
-    # remove all characters except 'a-zA-Z'
-    user = re.sub(r"[^a-zA-Z]", "", user)
-=======
     # search all models in model_path/ with model_id. Remove underscores. 
     user = get_user()
->>>>>>> a953e7bb
     model_runs = glob.glob(
         model_path + f"/{user}{model_id:05d}*"
     )  
@@ -356,7 +346,6 @@
 
     model_file_name = get_model_file_name(model_id, epochs_completed)
     model_path = os.path.join(model_path, model_file_name)
-<<<<<<< HEAD
 
     try:
         chkpt = pt.load(model_path)
@@ -364,16 +353,16 @@
         print("Load failed")
         return None, None, None
 
-    c = chkpt["config"]
+    c = AttrDict(chkpt["config"])
+    run.config.update(c)
     model = chkpt["model"]
 
-    pprint(c)
-
     gm = AttrDict({})
-    gm.cc = c
+    gm.cc = run.config   # This should be be a wandb config
     gm.opt = chkpt['optimizer']
     gm.model = chkpt['model']
     gm.model_id = model_id
+    print("==> gm.cc= ", gm.cc)
     # Missing from gm: ds, train_dataset_slices, val_dataset_slices, run, generated_text_table
 
     # Handle dataset (WHY WASN'T THIS IN NATHAN's original code?)
@@ -389,48 +378,12 @@
 
     # ISSUE: How is this handled for a continuation run? What if I have to models in the 
     # same code and am using wandb? What happens to the tables?  NOT CLEAR.
-    gm.generated_text_table = wandb.Table(columns=["Step", "Generated Output"])
-    return gm.model, gm.opt, gm.cc, gm
-=======
-
-    try:
-        chkpt = pt.load(model_path)
-    except:
-        print("Load failed")
-        return None, None, None
-
-    c = AttrDict(chkpt["config"])
-    run.config.update(c)
-    model = chkpt["model"]
-
-    gm = AttrDict({})
-    gm.cc = run.config   # This should be be a wandb config
-    gm.opt = chkpt['optimizer']
-    gm.model = chkpt['model']
-    gm.model_id = model_id
-    print("==> gm.cc= ", gm.cc)
-    # Missing from gm: ds, train_dataset_slices, val_dataset_slices, run, generated_text_table
-
-    # Handle dataset (WHY WASN'T THIS IN NATHAN's original code?)
-    ### c.which_dataset, c.nb_samples, c.test
-    ds = ConnTextULDataset(
-        c, test=c.test, which_dataset=c.which_dataset, nb_rows=c.nb_samples
-    )
-    num_train = int(len(ds) * c.train_test_split)
-    train_dataset_slices, val_dataset_slices = create_data_slices(num_train, c, ds)
-    gm.ds = ds
-    gm.train_dataset_slices = train_dataset_slices
-    gm.val_dataset_slices = val_dataset_slices
-
-    # ISSUE: How is this handled for a continuation run? What if I have to models in the 
-    # same code and am using wandb? What happens to the tables?  NOT CLEAR.
 
     # Upload data tables to Wandb if active
     gm.generated_text_table = wandb.Table(columns=["Step", "Generated Output"])
     gm.epochs_completed = epochs_completed # 2023-09-18
     return gm.model, gm.opt, gm.cc, gm
 
->>>>>>> a953e7bb
 
 
 # ----------------------------------------------------------------------
@@ -443,11 +396,6 @@
     # model.to('cpu')  # Perhaps this should be controlled via an input parameter
 
     # If error not entering, check mockups in tests/
-<<<<<<< HEAD
-    model_file_name = get_model_file_name(gm.model_id, gm.cc.epochs_completed) 
-    model_path = os.path.join(gm.cc.model_path, model_file_name)
-
-=======
     #model_file_name = get_model_file_name(gm.model_id, gm.cc.epochs_completed) 
     model_file_name = get_model_file_name(gm.model_id, gm.epochs_completed) 
     model_path = os.path.join(gm.cc.model_path, model_file_name)
@@ -468,17 +416,12 @@
 
     # when using Wandb, I get an error when saving. WHY? 
 
->>>>>>> a953e7bb
     # c contains epochs_completed
     pt.save(
         {
             # If model_path is a full path, the model cannot be ported elsewhere
             "model_path": model_path,  # ideally, a full path
-<<<<<<< HEAD
-            "config": gm.cc,
-=======
             "config": config_wrap,  # Perhaps there is no need to save the wandb configuration
->>>>>>> a953e7bb
             # No need for model.state_dict if model is saved
             "model": gm.model,  # save all parameters (frozen or not)
             "optimizer": gm.opt,
@@ -487,18 +430,14 @@
         f=model_path,
     )
 
-<<<<<<< HEAD
-
-# ----------------------------------------------------------------------
-=======
     wandb.watch(gm.model)
 
     #gm.cc = cc_bak
 
 
+
 # ----------------------------------------------------------------------
 ### TO DEBUG <<<<<<<<
->>>>>>> a953e7bb
 def get_starting_model_epoch(model_path, model_id=None, continue_training=False):
     """
     If model_id == None, retrieve the latest model_id.
@@ -511,46 +450,6 @@
     if continue_training == False:
         model_id = None
 
-<<<<<<< HEAD
-    user = getpass.getuser()
-    user = re.sub(r"[^a-zA-Z]", "", user)
-
-    def most_recent_model_id_epoch():
-        # Called when model_id == None
-        # if model_id == None, seek most recent run (run with largest model_id)
-        # if model_id is an int, seek the run with the specified model id
-        model_runs = glob.glob(model_path + f"/{user}*")
-        latest_run = sorted(model_runs)[-1].split("/")[-1]
-        pattern = r"[a-zA-Z](\d{5})_chkpt(\d{3}).pth"
-        match = re.search(pattern, latest_run)
-        new_model_id = int(match.group(1))
-        print(f"{new_model_id=}")
-        epochs_completed = int(match.group(2))
-        return new_model_id, epochs_completed
-
-    def most_recent_epoch(model_id):
-        model_runs = glob.glob(model_path + f"/{user}{model_id:05d}*")
-        try:
-            latest_run = sorted(model_runs)[-1].split("/")[-1]
-        except:
-            print(f"No run found with {model_id=}")
-            return -1  # epochs_completed is -1 (error)
-
-        pattern = r"[a-zA-Z]\d{5}_chkpt(\d{3}).pth"
-        match = re.search(pattern, latest_run)
-        epochs_completed = int(match.group(1))
-        return epochs_completed
-
-    if model_id == None:
-        model_id, epochs_completed = most_recent_model_id_epoch()
-    else:
-        epochs_completed = most_recent_epoch(model_id)
-
-    if not continue_training:
-        model_id += 1
-        epochs_completed = 0
-
-=======
     user = get_user()
     latest_run = get_latest_run(model_path, user)
     model_id, epochs_completed = extract_model_id_epoch(latest_run)
@@ -559,22 +458,11 @@
         model_id = get_new_model_id()
         epochs_completed = 0
 
->>>>>>> a953e7bb
     return model_id, epochs_completed
 
 
 # ----------------------------------------------------------------------
 def setup_model(c, ds, num_layers_dict):
-<<<<<<< HEAD
-    # Continuation run
-    if c.continue_training:
-        # GE 2023-05-27: fix checkpoint to allow for more general layer structure
-        # The code will not work as is.
-        # How is epochs_completed known? Via dictionary c.
-        file_name = get_model_file_name(model_id, c.epochs_completed)
-        chkpt = pt.load(file_name)
-        # chkpt = pt.load("f{c.model_path}/model{model_id}_checkpoint{c.epochs_completed}.pth")
-=======
     """
     Continuation run. Load corresponding model. 
     c: configuration (parameters that don't change during the simulation. Same as run.config when wandb is active..
@@ -596,7 +484,6 @@
         #model, opt, cc, gm = load_model(c.model_path, c.model_id, c.device, c.epochs_completed, c.continue_training)
 
         # Why would this be required. Model can be loaded directly from the file"
->>>>>>> a953e7bb
 
         model = Model(
             len(ds.character_tokenizer),
@@ -626,13 +513,8 @@
             num_layers_dict=num_layers_dict,  # New, GE, 2023-05-27
         )
         c.epochs_completed = 0
-<<<<<<< HEAD
-        opt = pt.optim.SGD(model.parameters(), c.learning_rate)
-        # opt = pt.optim.AdamW(model.parameters(), c.learning_rate)
-=======
         #opt = pt.optim.SGD(model.parameters(), c.learning_rate)
         opt = pt.optim.AdamW(model.parameters(), c.learning_rate)
->>>>>>> a953e7bb
 
     return model, opt
 
@@ -698,16 +580,6 @@
     )
 
 
-<<<<<<< HEAD
-# ----------------------------------------------------------------------
-def get_model_file_name(model_id, epoch_num):
-    print("ENTER get_model_file_name")
-    user = getpass.getuser()
-    file_name = f"{user}{model_id:05d}_chkpt{epoch_num:03d}.pth"
-    print("before return from model_file_name, file_name: ", file_name)
-    return f"{user}{model_id:05d}_chkpt{epoch_num:03d}.pth"
-
-=======
 # ----------------------------------------------------------------------
 def get_user():
     return getpass.getuser().replace("_", "")
@@ -752,7 +624,6 @@
     model_id, epochs_completed = extract_model_id_epoch(latest_run)
     return model_id, epochs_completed
 """
->>>>>>> a953e7bb
 
 # ----------------------------------------------------------------------
 def compare_state_dicts(state_dict1, state_dict2):
@@ -805,33 +676,10 @@
 
 # ----------------------------------------------------------------------
 def run_train_val_loop(gm):
-<<<<<<< HEAD
-    # c = gm.cc
-
-    #run = gm.run  # run is a global. 
-=======
->>>>>>> a953e7bb
     train_dataset_slices = gm.train_dataset_slices
     val_dataset_slices = gm.val_dataset_slices
     gm.model.to(gm.cc.device)
     print("run_train_val_loop: gm.c")
-<<<<<<< HEAD
-    print(f"{gm.cc.epochs_completed=}")
-
-    metrics: List[Dict] = [{}]
-    #print(f"==> run_train_val_loop: {gm.cc.epochs_completed=}, {gm.cc.num_epochs=}")  # 5, 2
-    #print(f"==> run_train_val_loop: {gm.epochs_completed=}, {gm.model_id=}")  # 0, 6
-    # Why is gm.cc.epochs_completed == 5?
-    #print(f"pbar settings: {gm.cc.epochs_completed=}, {gm.cc.num_epochs=}")
-    #print(f".pbar settings: {[gm.cc.epochs_completed, gm.cc.epochs_completed+gm.cc.num_epochs]=}")
-    #pbar = create_pbar(gm.cc.epochs_completed, gm.cc.epochs_completed + gm.cc.num_epochs)
-    #print("pbar iterable: ", list(pbar.iterable))
-    #epochs_completed = gm.cc.epochs_completed
-    print(f"BEFORE epoch loop, {gm.cc.epochs_completed=}")
-
-    #for epoch in pbar:
-    for epoch in range(gm.cc.epochs_completed, gm.cc.epochs_completed+gm.cc.num_epochs):
-=======
 
     metrics: List[Dict] = [{}]
     print(f"BEFORE epoch loop, {gm.epochs_completed=}")
@@ -839,7 +687,6 @@
     #for epoch in pbar:
     # for epoch in range(gm.cc.epochs_completed, gm.cc.epochs_completed+gm.cc.num_epochs): # 2023-09-17
     for epoch in range(gm.epochs_completed, gm.epochs_completed+gm.cc.num_epochs):
->>>>>>> a953e7bb
         print(f"****** {epoch=} *******")
         metrics[0] = train_single_epoch(
             gm,
@@ -855,25 +702,13 @@
 
         if gm.cc.max_nb_steps < 0:
             metrics[0].update(more_metrics)
-<<<<<<< HEAD
-        run.log(metrics[0])
-=======
         wandb.log(metrics[0])   # should not be run.log
         #run.log(metrics[0])
         print("metrics[0]: ", metrics[0])
->>>>>>> a953e7bb
 
         # Log the embeddings
         log_embeddings(gm.model, gm.ds)
         datum = gm.ds[:1]
-<<<<<<< HEAD
-        gm.cc.epochs_completed += 1
-        print(f"INSIDE epoch loop, {gm.cc.epochs_completed=}, {epoch=}")
-
-    print(f"END epoch loop: {gm.cc.epochs_completed=}")  # = 0. WHY? 
-
-    save(gm)
-=======
         # Apparently, one can only update configuration parameters via the config.update command (2023-09-17)
         # gm.cc.epochs_completed += 1
         print(f"before update: {gm.epochs_completed=}")
@@ -892,7 +727,6 @@
 
     #print(f"END epoch loop: {gm.cc.epochs_completed=}")  # = 0. WHY? 
     print(f"END epoch loop: {gm.epochs_completed=}")  # = 0. WHY? 
->>>>>>> a953e7bb
 
     return metrics
 
