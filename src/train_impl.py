from src.wandb_wrapper import WandbWrapper, MyRun
from torch.utils.data import Dataset
from src.model import Model
import random
import torch as pt
import time
import math
import glob
import getpass
import re

# WandbWrapper is a singleton
wandb = WandbWrapper()
run = MyRun()


def evaluate_model(pathway, model, val_dataset_slices, device, opt, ds, mode):
    model.eval()

    with pt.no_grad():
        # print("\nValidation Loop...")
        for step, batch_slice in enumerate(val_dataset_slices):
            batch = ds[batch_slice]
            orthography, phonology = batch["orthography"].to(device), batch[
                "phonology"
            ].to(device)
            logits = model(
                pathway,
                orthography["enc_input_ids"],
                orthography["enc_pad_mask"],
                orthography["dec_input_ids"],
                orthography["dec_pad_mask"],
                phonology["enc_input_ids"],
                phonology["enc_pad_mask"],
                phonology["dec_input_ids"],
                phonology["dec_pad_mask"],
            )

            loss = 0
            orth_loss = None
            phon_loss = None
            if pathway == "op2op" or pathway == "p2o":
                orth_loss = pt.nn.CrossEntropyLoss(ignore_index=4)(
                    logits["orth"], orthography["enc_input_ids"][:, 1:]
                )
                loss += orth_loss
            if pathway == "op2op" or pathway == "o2p":
                phon_loss = pt.nn.CrossEntropyLoss(ignore_index=2)(
                    logits["phon"], phonology["targets"]
                )
                loss += phon_loss

            more_metrics = {mode + "/loss": loss}
            if pathway == "op2op":
                more_metrics[mode + "/orth_loss"] = orth_loss
                more_metrics[mode + "/phon_loss"] = phon_loss

    return more_metrics


# ----------------------------------------------------------------------
def single_step(
    c,
    pbar,
    model,
    train_dataset_slices,
    batch_slice,
    ds,
    device,
    opt,
    epoch,
    step,
    generated_text_table,
    example_ct,
    mode,
):
    """ """
    batch = ds[batch_slice]
    orthography = batch["orthography"].to(device)
    phonology = batch["phonology"].to(device)
    # In an ideal world, a DataLoader should be used:
    # then the call to the model could be: model(dataloader.next())  (pseudocode)
    # GE: I do not understand why one inputs decoder input ids into the model
    logits = model(
        c.pathway,
        orthography["enc_input_ids"],
        orthography["enc_pad_mask"],
        orthography["dec_input_ids"],
        orthography["dec_pad_mask"],
        phonology["enc_input_ids"],
        phonology["enc_pad_mask"],
        phonology["dec_input_ids"],
        phonology["dec_pad_mask"],
    )

    loss = 0
    orth_loss = None
    phon_loss = None
    if c.pathway == "op2op" or c.pathway == "p2o":
        orth_loss = pt.nn.CrossEntropyLoss(ignore_index=4)(
            logits["orth"], orthography["enc_input_ids"][:, 1:]
        )
        loss += orth_loss
    if c.pathway == "op2op" or c.pathway == "o2p":
        phon_loss = pt.nn.CrossEntropyLoss(ignore_index=2)(
            logits["phon"], phonology["targets"]
        )
        loss += phon_loss

    # How to disable backward computational and gradient accumulation in the validation loop?
    # https://discuss.pytorch.org/t/how-to-disable-backward-computational-and-gradient-accumulation-in-the-validation-loop/120774

    if model.training:
        loss.backward()
        opt.step()
        opt.zero_grad()

    # Suggestion: compute cheap metrics every step, more complex metrics every epoch
    metrics = compute_metrics(
        c.pathway,
        logits,
        orthography,
        phonology,
        batch,
        example_ct,
        orth_loss,
        phon_loss,
        loss,
        epoch,
        step,
        ds,
        device,
        model,
        generated_text_table,
        mode,
    )
    return metrics


# --------------------------------------------------------------------
def calculate_accuracies(pathway, logits, orthography, phonology):
    # --- Calculate Orthographic Accuracy ---
    # Determine model predictions by taking argmax of orthographic logits

    output = {}

    if pathway == "op2op" or pathway == "p2o":
        orth_pred = pt.argmax(logits["orth"], dim=1)
        # Use the orthographic encoder input ids as labels
        # notice we slice from 1: onwards to remove the start token (not predicted)
        orth_true = orthography["enc_input_ids"][:, 1:]

        # Create a mask for valid positions (not padding)
        orth_valid_mask = orth_true != 4

        # Apply the mask to true and predicted values
        masked_orth_true = orth_true[orth_valid_mask]
        masked_orth_pred = orth_pred[orth_valid_mask]

        # Calculate letter-wise accuracy
        correct_matches = (masked_orth_pred == masked_orth_true).sum()
        letter_wise_accuracy = correct_matches.float() / orth_valid_mask.sum().float()

        # To calculate word-wise accuracy, we need to check if all letters in a single word are correct
        orth_pred[~orth_valid_mask] = 4
        word_wise_mask = orth_pred == orth_true
        orth_word_accuracy = word_wise_mask.all(dim=1).float().mean()
        output["letter_wise_accuracy"] = letter_wise_accuracy
        output["word_wise_accuracy"] = orth_word_accuracy

    if pathway == "op2op" or pathway == "o2p":
        # --- Calculate Phonological Accuracy ---
        phon_pred = pt.argmax(logits["phon"], dim=1)
        phon_true = phonology["targets"]

        # Create a mask for valid positions (not padding)
        phon_valid_mask = phon_true != 2

        # Apply the mask to true and predicted values
        masked_phon_true = phon_true[phon_valid_mask]
        masked_phon_pred = phon_pred[phon_valid_mask]

        # Phoneme segment accuracy
        correct_phoneme_segments = (masked_phon_pred == masked_phon_true).sum()
        phon_segment_accuracy = (
            correct_phoneme_segments.float() / phon_valid_mask.sum().float()
        )

        # Phoneme-wise accuracy
        phoneme_wise_mask = phon_pred == phon_true
        phoneme_wise_accuracy = phoneme_wise_mask.all(dim=-1).sum() / (
            masked_phon_true.shape[0] / phon_true.shape[-1]
        )

        # Phoneme word accuracy
        word_accuracies = [
            word[target != 2].all().int()
            for word, target in zip(phoneme_wise_mask, phon_true)
        ]
        # phon_word_accuracy = phoneme_wise_mask.all(dim=-1).all(dim=-1).sum()/phon_true.shape[0]
        phon_word_accuracy = sum(word_accuracies) / len(word_accuracies)
        output["phon_segment_accuracy"] = phon_segment_accuracy
        output["phoneme_wise_accuracy"] = phoneme_wise_accuracy
        output["phon_word_accuracy"] = phon_word_accuracy

    return output


# ----------------------------------------------------------------------
def compute_metrics(
    pathway,
    logits,
    orthography,
    phonology,
    batch,
    example_ct,
    orth_loss,
    phon_loss,
    loss,
    epoch,
    step,
    ds,
    device,
    model,
    generated_text_table,
    mode,
):
    example_ct[0] += len(batch["orthography"])
    metrics = {
        mode + "/loss": loss,
        mode + "/epoch": epoch,
        mode
        + "/example_ct": example_ct[
            0
        ],  # GE: put in a list so I could use it in a function argument
        mode + "/global_embedding_magnitude": pt.norm(model.global_embedding[0], p=2),
        mode
        + "/model_weights_magnitude": pt.sqrt(
            sum([pt.norm(w[0], p=2) ** 2 for w in model.parameters()])
        ),
        # "train/lr": opt.state_dict()['param_groups'][0]['lr'],
        mode + "/generated_text_table": generated_text_table,
    }
    if pathway == "op2op":
        metrics[mode + "/orth_loss"] = orth_loss
        metrics[mode + "/phon_loss"] = phon_loss

    accuracies = calculate_accuracies(pathway, logits, orthography, phonology)
    for accuracy in accuracies:
        metrics[mode + "/" + accuracy] = accuracies[accuracy]

    return metrics


# ----------------------------------------------------------------------
def average_metrics_over_epoch(all_metrics):
    # Calculate metric averages over one epoch
    metrics = all_metrics[0]
    # Average each key over all metrics in all_metrics
    for m in all_metrics[1:]:
        for k in m:
            try:
                metrics[k] += m[k]
            except:
                pass
    for k in metrics:
        try:
            metrics[k] /= len(all_metrics)
        except:
            pass

    return metrics


# ----------------------------------------------------------------------
def train_single_epoch(c, model, dataset_slices, epoch, single_step_fct):
    example_ct = [0]

    model.train()
    nb_steps = 0
    start = time.time()

    print("==> train_single_epoch: nb steps: ", len(list(dataset_slices)))

    metrics = [{}]
    for step, batch_slice in enumerate(dataset_slices):
        if c.max_nb_steps > 0 and nb_steps >= c.max_nb_steps:
            break
        metrics[0] = single_step_fct(batch_slice, step, epoch, "train")
        nb_steps += 1
        print("train: nb_steps: ", nb_steps)

    metrics = metrics[0]
    metrics["time_per_train_step"] = (time.time() - start) / nb_steps
    metrics["time_per_train_epoch"] = (
        c.n_steps_per_epoch * metrics["time_per_train_step"]
    )
    return metrics


# ----------------------------------------------------------------------
def validate_single_epoch(c, model, dataset_slices, epoch, single_step_fct):
    example_ct = [0]

    model.eval()
    nb_steps = 0
    start = time.time()
    print("==> validation: nb steps: ", len(list(dataset_slices)))

    # Trick to avoid unbounded variables to protect against future Python changes
    # where local variables defined inside loops are not defined upon loop exit.
    # Perform at least one step
    metrics = [{}]
    for step, batch_slice in enumerate(dataset_slices):
        metrics[0] = single_step_fct(batch_slice, step, epoch, "val")
        if c.max_nb_steps > 0 and nb_steps >= c.max_nb_steps:
            break
        nb_steps += 1
        print("valid: nb_steps: ", nb_steps)

    metrics = metrics[0]
    metrics["time_per_val_step"] = (time.time() - start) / nb_steps
    metrics["time_per_val_epoch"] = c.n_steps_per_epoch * metrics["time_per_val_step"]
    return metrics


# ----------------------------------------------------------------------
def save(epoch, c, model, opt, MODEL_PATH, model_id, epoch_num):
    model_file_name = get_model_file_name(model_id, epoch_num)

    pt.save(
        {
            "epoch": epoch,
            "batch_size_train": c.batch_size_train,
            "batch_size_val": c.batch_size_val,
            "d_model": c.d_model,
            "nhead": c.nhead,
            "model": model.state_dict(),
            "optimizer": opt.state_dict(),
            # "epoch_num": epoch_num,   # GE: added (recommended): starting epoch.
            # Good for self-consistency check.
        },
        # GE: pay attention: I replaced epoch by c.epoch (c is configuration)
        MODEL_PATH + "/" + model_file_name,
    )


# ----------------------------------------------------------------------
def get_starting_model_epoch(path, continue_training):
    # Get latest model run information
    # GE: what if model_runs is True and CONTINUE is False? Shouldn't one go to the else branch?
    # What if you want to  start a new run? Must you empty the folder?
    # c.continue: if True, continuation run.
    #             if False, start a new run and update the model_id
    user = getpass.getuser()
    user = re.sub(r"[^a-zA-Z]", "", user)
    model_runs = glob.glob(path + f"/{user}[0-9]*")  # GE added model[0-9]

    if model_runs:
        # GE comments
        # Whatever numbering you are using for model_runs, you should use
        # integers with leading zeros, or else sorted will not work correctly.
        # Sorting on letters is dangerous since different people might have different sorting conventions
        latest_run = sorted(model_runs)[-1].split("/")[-1]
        pattern = r"[a-zA-Z](\d{3})_chkpt(\d{3}).pth"
        match = re.search(pattern, latest_run)
        model_id = int(match.group(1))
        epoch_num = int(match.group(2))
        # epoch_num = latest_run.split("_")[-1].split(".")[0][10:]
        # model_id = int(latest_run.split("_")[0][5:])

        if not continue_training:
            model_id += 1
            epoch_num = 0
            print("NOT CONTINUE TRAINING, new model_id: ", model_id)
    else:
        model_id = 0
        epoch_num = 0

    print("starting point: model_id, epoch_num: ", model_id, epoch_num)
    print("continue_training: ", continue_training)
    return model_id, epoch_num


# ----------------------------------------------------------------------
def setup_model(MODEL_PATH, c, ds, num_layers_dict):
    # Continuation run
    if c.continue_training:
        # GE 2023-05-27: fix checkpoint to allow for more general layer structure
        # The code will not work as is.
<<<<<<< HEAD
        chkpt = pt.load(MODEL_PATH + f"/model{model_id}_checkpoint{epoch_num}.pth")
=======
        chkpt = pt.load(MODEL_PATH + f"/model{model_id}_chkpt{epoch_num}.pth")
        # chkpt = pt.load(MODEL_PATH + f"/model{model_id}_checkpoint{epoch_num}.pth")
>>>>>>> f71cf299
        # GE: TODO:  Construct a layer dictionary from the chekpointed data

        model = Model(
            len(ds.character_tokenizer),
            len(ds.phonology_tokenizer),
            d_model=chkpt["d_model"],
            nhead=chkpt["nhead"],
            max_orth_seq_len=ds.max_orth_seq_len,
            max_phon_seq_len=ds.max_phon_seq_len,
            num_layers_dict=num_layers_dict,
            d_embedding=c.d_embedding,
        )
        model.load_state_dict(chkpt["model"])
        opt = pt.optim.AdamW(model.parameters(), c.learning_rate)
        opt.load_state_dict(chkpt["optimizer"])

    # Start a new run
    else:
        model = Model(
            len(ds.character_tokenizer),
            len(ds.phonology_tokenizer),
            d_model=c.d_model,
            d_embedding=c.d_embedding,
            max_orth_seq_len=ds.max_orth_seq_len,
            max_phon_seq_len=ds.max_phon_seq_len,
            nhead=c.nhead,
            num_layers_dict=num_layers_dict,  # New, GE, 2023-05-27
        )
        opt = pt.optim.AdamW(model.parameters(), c.learning_rate)

    return model, opt


# ----------------------------------------------------------------------
def create_data_slices(cutpoint, c, ds):
    train_dataset_slices = []
    for batch in range(math.ceil(cutpoint / c.batch_size_train)):
        train_dataset_slices.append(
            slice(
                batch * c.batch_size_train,
                min((batch + 1) * c.batch_size_train, cutpoint),
            )
        )

    # batch size for the validation set is always 1.
    val_dataset_slices = []
    for batch in range(math.ceil((len(ds) - cutpoint) / c.batch_size_val)):
        val_dataset_slices.append(
            slice(
                cutpoint + batch * c.batch_size_val,
                min(cutpoint + (batch + 1) * c.batch_size_val, len(ds)),
            )
        )

    return train_dataset_slices, val_dataset_slices


# ----------------------------------------------------------------------
def print_weight_norms(model, msg):
    norm = pt.sqrt(sum([pt.norm(w[0], p=2) ** 2 for w in model.parameters()]))
    print(f"==> {msg}, {norm}")


# ----------------------------------------------------------------------
def log_embeddings(model, ds):
    """
    Extract the embedding layer from the model: one for orthography, one for phonology.
    This is used to visualize the embeddings in wandb
    """

    orth_embedding_layer = model.orthography_embedding
    phon_embedding_layer = model.phonology_embedding
    orth_embed_weights = orth_embedding_layer.weight.detach().data
    phon_embed_weights = phon_embedding_layer.weight.detach().data
    print("orth_embed_weights shape: ", orth_embed_weights.shape)
    print("phon_embed_weights shape: ", phon_embed_weights.shape)
    print("phon_embed_weights type: ", type(phon_embed_weights))
    # wandb.log({"hist_embeddings": [wandb.Histogram(orth_embed_weights), wandb.Histogram(phon_embed_weights)]})
    # log the embeddings as two tables: one for orthography, one for phonology

    def fill_table(A):
        n, m = A.numpy().shape
        columns = ["col" + str(i) for i in range(m)]
        return wandb.Table(data=A.numpy().tolist(), columns=columns)

    orth_embed_table = fill_table(orth_embed_weights)
    phon_embed_table = fill_table(orth_embed_weights)

    wandb.log(
        {"orth_embed_table": orth_embed_table, "phon_embed_table": phon_embed_table}
    )


# ----------------------------------------------------------------------
def get_model_file_name(model_id, epoch_num):
    user = getpass.getuser()
    return f"{user}{model_id:03d}_chkpt{epoch_num:03d}.pth"


# ----------------------------------------------------------------------<|MERGE_RESOLUTION|>--- conflicted
+++ resolved
@@ -388,12 +388,7 @@
     if c.continue_training:
         # GE 2023-05-27: fix checkpoint to allow for more general layer structure
         # The code will not work as is.
-<<<<<<< HEAD
         chkpt = pt.load(MODEL_PATH + f"/model{model_id}_checkpoint{epoch_num}.pth")
-=======
-        chkpt = pt.load(MODEL_PATH + f"/model{model_id}_chkpt{epoch_num}.pth")
-        # chkpt = pt.load(MODEL_PATH + f"/model{model_id}_checkpoint{epoch_num}.pth")
->>>>>>> f71cf299
         # GE: TODO:  Construct a layer dictionary from the chekpointed data
 
         model = Model(
