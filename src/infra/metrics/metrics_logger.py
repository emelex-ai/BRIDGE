import json
import os
from typing import Literal
from src.domain.datamodels.metrics_config import MetricsConfig, OutputMode
from abc import ABC, abstractmethod
from src.infra.clients.gcp.gcs_client import GCSClient
import torch


class MetricsLogger(ABC):
    def __init__(self, metrics_config: MetricsConfig) -> None:
        self.metrics_config = metrics_config

    @abstractmethod
    def log_metrics(self, metrics: dict, level: Literal["BATCH", "EPOCH"]) -> None:
        """
        Log metrics to the specified output.
        """
        raise NotImplementedError

    @abstractmethod
    def save(self) -> None:
        """
        Some loggers may need to save their state or close files after logging.
        """
        raise NotImplementedError


class STDOutMetricsLogger(MetricsLogger):
    def log_metrics(self, metrics: dict, level: Literal["BATCH", "EPOCH"]) -> None:
        print(level, metrics)

    def save(self) -> None:
        pass


class MultipleMetricsLogger(MetricsLogger):
    def __init__(
        self, metrics_config: MetricsConfig, loggers: list[MetricsLogger]
    ) -> None:
        super().__init__(metrics_config)
        self.loggers = loggers

    def log_metrics(self, metrics: dict, level: Literal["BATCH", "EPOCH"]) -> None:
        for logger in self.loggers:
            logger.log_metrics(metrics, level)

    def save(self) -> None:
        for logger in self.loggers:
            logger.save()
        print("Finished logging metrics to all configured outputs.")


class CSVMetricsLogger(MetricsLogger):

    def __init__(self, metrics_config: MetricsConfig):
        # Create results directory if it doesn't exist
        if not os.path.exists("results"):
            os.makedirs("results")
        super().__init__(metrics_config)
        self.opened = {"BATCH": False, "EPOCH": False}
        for level in ["BATCH", "EPOCH"]:
            if self.metrics_config.filename:
                file_name = f"results/{self.metrics_config.filename.split('.')[0]}_{level}.{self.metrics_config.filename.split('.')[1]}"
                if os.path.exists(file_name):
                    self.opened[level] = True
                    print(f"Found existing metrics file: {file_name}")

    def log_metrics(self, metrics: dict, level: Literal["BATCH", "EPOCH"]) -> None:
        if not self.metrics_config.filename:
            raise ValueError("Filename is required for CSV output mode")
        for metric in metrics:
            if isinstance(metrics[metric], torch.Tensor):
                metrics[metric] = metrics[metric].item()
        # First log should include header columns
        file_name = f"results/{self.metrics_config.filename.split('.')[0]}_{level}.{self.metrics_config.filename.split('.')[1]}"
        if not self.opened[level]:
            with open(file_name, "w") as f:
                f.write(",".join(metrics.keys()) + "\n")
                f.write(",".join([json.dumps(v) for v in metrics.values()]) + "\n")
            self.opened[level] = True
        else:
            with open(file_name, "a") as f:
                f.write(",".join([json.dumps(v) for v in metrics.values()]) + "\n")

    def save(self) -> None:
        pass


class CSVGCPMetricsLogger(CSVMetricsLogger):
    def __init__(self, metrics_config: MetricsConfig, gcs_client: GCSClient) -> None:
        super().__init__(metrics_config)
        self.gcs_client = gcs_client

    def save(self) -> None:
        index = int(os.environ["CLOUD_RUN_TASK_INDEX"]) + 1
        pretraining_index = index // 22 + 1
        finetuning_index = index % 22
        for level in self.opened:
            if self.opened[level]:
                file_name = f"results/{self.metrics_config.filename.split('.')[0]}_{level}.{self.metrics_config.filename.split('.')[1]}"
<<<<<<< HEAD
                self.gcs_client.upload_file(os.environ["BUCKET_NAME"], file_name, f"finetuning/{finetuning_index}/{pretraining_index}/results/{file_name}")
=======
                self.gcs_client.upload_file(
                    os.environ["BUCKET_NAME"],
                    file_name,
                    f"pretraining/{index}/{file_name}",
                )
>>>>>>> 748dc0ff


def metrics_logger_factory(metrics_config: MetricsConfig) -> MetricsLogger:
    loggers = []
    if OutputMode.CSV in metrics_config.modes:
        if metrics_config.filename:
            loggers.append(CSVMetricsLogger(metrics_config))
        else:
            raise ValueError("Filename is required for CSV output mode")
    if OutputMode.STDOUT in metrics_config.modes:
        loggers.append(STDOutMetricsLogger(metrics_config))
    if OutputMode.GCS in metrics_config.modes:
        loggers.append(CSVGCPMetricsLogger(metrics_config, GCSClient()))
    return MultipleMetricsLogger(metrics_config, loggers)<|MERGE_RESOLUTION|>--- conflicted
+++ resolved
@@ -99,15 +99,7 @@
         for level in self.opened:
             if self.opened[level]:
                 file_name = f"results/{self.metrics_config.filename.split('.')[0]}_{level}.{self.metrics_config.filename.split('.')[1]}"
-<<<<<<< HEAD
                 self.gcs_client.upload_file(os.environ["BUCKET_NAME"], file_name, f"finetuning/{finetuning_index}/{pretraining_index}/results/{file_name}")
-=======
-                self.gcs_client.upload_file(
-                    os.environ["BUCKET_NAME"],
-                    file_name,
-                    f"pretraining/{index}/{file_name}",
-                )
->>>>>>> 748dc0ff
 
 
 def metrics_logger_factory(metrics_config: MetricsConfig) -> MetricsLogger:
