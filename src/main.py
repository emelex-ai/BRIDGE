"""
This module contains the main function for training a ConnTextUL model. It reads 
command-line arguments, sets up the training environment, and runs the training 
loop. The module also defines a function for setting up hardcoded arguments for 
testing purposes.

Functions:
- read_args(): Parses command-line arguments and returns a dictionary of arguments.
- hardcoded_args(): Returns a dictionary of hardcoded arguments for testing purposes.
- main(args: Dict): Runs the training loop with the given arguments.
"""
from src.wandb_wrapper import WandbWrapper
from src.train import run_code, run_code_sweep
import src.train_impl as train_impl
from src.train_impl import get_new_model_id, get_user, get_model_file_name, get_latest_run, extract_model_id_epoch
from src.dataset import ConnTextULDataset
import argparse
import torch
import yaml
<<<<<<< HEAD
import sys
from addict import Dict as AttrDict
from typing import List, Tuple, Dict, Any, Union
=======
import sys, os
from addict import Dict as AttrDict
from typing import List, Tuple, Dict, Any, Union
from pprint import pprint
>>>>>>> a953e7bb

# used to get the user name in a portable manner

wandb = WandbWrapper()


def read_args():
    parser = argparse.ArgumentParser(description="Train a ConnTextUL model")

    parser.add_argument(
        "--device", type=str, default='cpu', help="cpu or gpu device"
    )
    parser.add_argument(
        "--project", type=str, required=True, help="Project name (no default)"
    )
    parser.add_argument("--num_epochs", type=int, default=100, help="Number of epochs")
    parser.add_argument(
        "--batch_size_train", type=int, default=32, help="Train batch size"
    )
    parser.add_argument(
        "--batch_size_val", type=int, default=32, help="Validation batch size"
    )
    parser.add_argument("--num_layers", type=int, default=4, help="Number of layers")
    parser.add_argument(
        "--learning_rate", type=float, default=0.001, help="Learning rate"
    )
    parser.add_argument(
        "--continue_training",
        action="store_true",
        help="Continue training from last checkpoint \
                        (default: new run if argument absent)",
    )
    parser.add_argument(
        "--model_chkpt",
        default="",
        help="Continue training from the checkpoint model_chkpt \n \
                (assumes --continue_training is present)\n \
                (default: continue from latest run if --model_id is absent)",
    )
    parser.add_argument(
        "--d_model",
        type=int,
        default=128,
        help="Dimensionality of the internal model components \
                        including Embedding layer, transformer layers, \
                        and linear layers. Must be evenly divisible by nhead",
    )
    parser.add_argument(
        "--nhead",
        type=int,
        default=4,
        help="Number of attention heads for all attention modules. \
                        Must evenly divided d_model.",
    )
    # Be careful when using bool arguments. Must use action='store_true', which creates an option that defaults to True
    parser.add_argument(
        "--wandb",
        action="store_true",
        help="Enable wandb (default: disabled if argument absent)",
    )
    parser.add_argument(
        "--test",
        action="store_true",
        help="Test mode: only run one epoch on a small subset of the data \
                        (default: no test if argument absent)",
    )
    parser.add_argument(
        "--max_nb_steps",
        type=int,
        default=-1,
        help="Hardcode nb steps per epoch for fast testing",
    )
    parser.add_argument(
        "--train_test_split",
        type=float,
        default=0.8,
        help="Fraction of data in the training set",
    )

    # which_dataset should only be used for testing
    parser.add_argument(
        "--which_dataset", type=int, default=0, help="Choose the dataset to load"
    )
    parser.add_argument(
        "--sweep", type=str, default="", help="Run a sweep from a configuration file"
    )
    parser.add_argument(
        "--d_embedding",
        type=int,
        default=1,
        help="Dimensionality of the final embedding layer.",
    )
    parser.add_argument(
        "--seed", type=int, default=1337, help="Random seed for repeatibility."
    )
    parser.add_argument(
        "--nb_samples",
        type=int,
        default=0,
        help="Number of total samples from dataset. All samples if <=0",
    )
    parser.add_argument(
        "--model_path",
        type=str,
        default="./models",
        help="Path to model checkpoint files.",
    )
    parser.add_argument(
        "--pathway",
        type=str,
        default="op2op",
        help="Specify the particular pathway to use: o2p, p2o, op2op",
    )

    parser.add_argument(
        "--save_every",
        type=int,
        default=1, 
        help="Save data every 'save_every' number of epochs. Default: 1", 
    )

    args = parser.parse_args()

    if args.nb_samples <= 0:
        args.nb_samples = None

    if args.which_dataset <= 0:
        args.which_dataset = "all"  # read all data

    if args.test == False:
        args.which_dataset = "all"

    if args.sweep != "":
        args.wandb = True

    assert args.which_dataset == "all" or isinstance(args.which_dataset, int)

    assert args.pathway in [
        "o2p",
        "p2o",
        "op2op",
    ], "Invalid pathway argument: must be 'o2p', 'p2o', or 'op2op'"

    return args


# ----------------------------------------------------------------------
def hardcoded_args():
    # Parameter values used with test. Should override default arguments,
    # but should be overwritten by the arguments used when invoking the code.
    # Overide program args with test dictionary
    # Do not include "test" in function names to avoid interference with pytest.
    dct = AttrDict({})
    dct.device = 'cpu'
    dct.d_model = 16
    dct.d_embedding = 2
    dct.nhead = 2
    dct.num_layers = 2
    dct.batch_size_train = 8
    dct.batch_size_val = 8
    dct.learning_rate = 0.001
    dct.num_epochs = 2
    dct.max_nb_steps = -1
    dct.continue_training = False
    dct.model_chkpt = ""
    dct.seed = 1337
    dct.nb_samples = 1000
    dct.train_test_split = 0.9
    dct.model_path = "./models"
    dct.which_dataset = 100
    dct.test = True
    dct.pathway = "op2op"
<<<<<<< HEAD
    dct.epochs_completed = 0
=======
    #dct.epochs_completed = 0  # should probably not be in dict. config attrib should not change
>>>>>>> a953e7bb
    # wandb should always be set through the command line. False by default.
    dct.sweep = ""
    dct.save_every = 2

    torch.manual_seed(dct.seed)
    torch.cuda.manual_seed_all(dct.seed)
    torch.backends.cudnn.deterministic = True
    torch.backends.cudnn.benchmark = False
    return dct

# ----------------------------------------------------------------------
def setup_new_run(config):
    model_id = get_new_model_id()
    model_file_name = get_model_file_name(model_id, epoch_num=0)
    config.model_id = model_id
    #print(f"{config.continue_training=}, {model_file_name=}")
    # Probably should save the new file at initial time. NOT DONE.
    epochs_completed = 0  # new run (not a continuation run)
    config.chkpt_file_exists = False
    return model_id, model_file_name, epochs_completed

# ----------------------------------------------------------------------
def handle_model_continuation(config):
    ##############################
    #  Handle potential model continuation
    ##############################

    if config.continue_training == False:
        # New simulation with new model_id
        model_id, model_file_name, epochs_completed = setup_new_run(config)
        print(f"New run: {model_file_name=}")
    else:
        # Continue existing simulation
        if config.model_chkpt:
            # Continue from this model_chkpt file
            # Check whether the file exists
            # If the file does not exist
            full_path = os.path.join(config.model_path, config.model_chkpt)
            if os.path.exists(full_path):
                # Desired checkpointed file exists
                model_file_name = config.model_chkpt  
                model_id, epochs_completed = extract_model_id_epoch(model_file_name)
                config.chkpt_file_exists = True
            else:
                print(f"Checkpoint file ({full_path}) does not exist!")
                print("Exit program")
                quit()
        else:
            # Continue from the last model id of the current user
            user = get_user()
            try:
                latest_file = get_latest_run(config.model_path, user)  # latest_file exists
                model_id, epochs_completed = extract_model_id_epoch(latest_file)
                model_file_name = latest_file
                config.chkpt_file_exists = True
                print(f"{model_id=}, {epochs_completed=}, {model_file_name=}")
            except:
                # If there is no latest file from the user in the proper format, 
                print("Expected a continuation run, but there is no previous run")
                quit()

    # model_file_name: file name to start from (either end of previous run or an initial run)
    # The end of previous run will be stored, the initial run is not yet stored
    # epochs_completed: if zero, it is a new run
    # model_id: username + date (yyyy-mm-dd) + time (14h17m23232ms)
    return model_id, epochs_completed, model_file_name
# ----------------------------------------------------------------------
def main(args: Dict):
    """ """

    if args.wandb:
        wandb_enabled = True
    else:
        wandb_enabled = False

    config = AttrDict(args)
    assert (
        config.d_model % config.nhead == 0
    ), "d_model must be evenly divisible by nhead"

    model_id, epochs_completed, model_file_name = handle_model_continuation(config)

    # Not clear these are needed, but they can't hurt. They are unchanged during the run
    config.model_id = model_id
    config.epochs_completed = epochs_completed 
    config.model_file_name = model_file_name

    #  Parameters specific to W&B
    entity = "emelex"
    project = args.project  # "GE_ConnTextUL"

    globals().update({"wandb": wandb})
    print("==> main, after globals")
<<<<<<< HEAD

    if args.sweep != "":
        # Perform parameter sweep
=======


    if args.sweep != "":

        #################################
        # Perform parameter sweep 
        #################################

>>>>>>> a953e7bb
        print("==> Perform parameter sweep")
        wandb.set_params(config=config, is_sweep=True, is_wandb_on=True)
        wandb.login()

        #wandb.read_wandb_history(entity, project)  # Add for sweeps and tests as well
        #raise "error"

        with open(args.sweep, "r") as file:
            sweep_config = yaml.safe_load(file)

        # parameters in sweep with more than a single value
        keys = []  # List of keys with more than one value in sweep file
        for k, v in sweep_config["parameters"].items():
            try:
                if len(v["values"]) > 1:
                    keys.append(k)
            except:
                # no "values" key
                pass
        print("Sweep parameter keys with more than one value: ", keys)

        # Update sweep_config with new_params without overwriting existing parameters:
        # There are now too many useless vertical lines in the hyperparameter parallel chart.
        for param, value in config.items():
            if param not in sweep_config["parameters"]:
                sweep_config["parameters"][param] = {"values": [value]}

        sweep_id = wandb.sweep(sweep_config, project=project, entity=entity)
        wandb.agent(sweep_id, function=lambda: run_code_sweep(args))
    else:
<<<<<<< HEAD
        print("main: do NOT perform parameter sweep")
        wandb.set_params(config=config, is_sweep=False, is_wandb_on=wandb_enabled)
        wandb.login()
=======

        #################################
        #  do NOT perform parameter sweep.
        #  Wandb might be turned on or off, but write code as if wandb is active.
        #################################

        print("main: do NOT perform parameter sweep")
        wandb.set_params(config=config, is_sweep=False, is_wandb_on=wandb_enabled)
        wandb.login()

        """ (2023-10-01)
>>>>>>> a953e7bb
        print(f"==> {args_dct.model_path=}")
        model_id, epoch_num = train_impl.get_starting_model_epoch(
            args_dct.model_path, continue_training=args_dct.continue_training
        )
        """

        epochs_completed = config.epochs_completed

        #wandb_name = train_impl.get_model_file_name(model_id, epoch_num)
        wandb_name = config.model_id
        print("wandb_name, filename: ", wandb_name)

        run = wandb.init(
<<<<<<< HEAD
            name=wandb_name,  # Name of run that reflects model and run number
=======
            name=wandb_name,  # Let wandb choose the name
>>>>>>> a953e7bb
            entity=entity,  # Necessary because I am in multiple teams
            project=project,
            config=config,
        )

        #run_id = run.id
        #name_id = run.name
        #run_id = run.id
        #print("main: type run.id: ", run.id)
        #print("main: type run.id: ", run.name)

        #print("version else")
        #wandb.read_wandb_history(entity, project, run)  # Add for sweeps and tests as well
        #raise "error_else"

        #metrics = run_code(run, epoch_num, model_id)
        metrics = run_code(run, epochs_completed, model_id)

    return 0


# ----------------------------------------------------------------------
def handle_arguments():
<<<<<<< HEAD
=======
    """
    If in test =mode (--test): 
        Use the hardcoded variables in hardcoded_args()
        Override these arguments with command line arguments

    If not in test mode: 
        Use command line arguments only
        
    """
>>>>>>> a953e7bb
    if "--test" in sys.argv:
        test_mode = True
    else:
        test_mode = False

    args = read_args()
    args_dct = AttrDict(vars(args))
    # will be overwritten if loading a saved file
<<<<<<< HEAD
    args_dct.epochs_completed = 0  
=======
    #args_dct.epochs_completed = 0  # 2023-09-18
>>>>>>> a953e7bb
    test_dct = hardcoded_args()
    print("==========================")
    print(f"Hardcoded, test_dct=")
    pprint(test_dct)
    print("==========================")

    # When not in test mode, arguments overwrite the default values
    # When in test mode, arguments overwrite the values in hardcoded_args

    # Compute used args by comparing arguments against sys.argv
    # Assumes that all arguments are prepended with '--'
    used_test_keys = [k for k in vars(args).keys() if "--" + k in sys.argv]
    used_test_dct = {k: args_dct[k] for k in used_test_keys}

    if test_mode == True:
        # overwrite arg dict with hardcoded test values
        args_dct.update(test_dct)
        # overwrite arg dict with actual arguments used
        args_dct.update(used_test_dct)

    return args_dct


# ----------------------------------------------------------------------
if __name__ == "__main__":
    args_dct = handle_arguments()
    for k, v in args_dct.items():
        print(f"{k} ==> {v}")

    status = main(args_dct)
    if status == 0:
        print("Return from main: No errors")<|MERGE_RESOLUTION|>--- conflicted
+++ resolved
@@ -17,16 +17,10 @@
 import argparse
 import torch
 import yaml
-<<<<<<< HEAD
-import sys
-from addict import Dict as AttrDict
-from typing import List, Tuple, Dict, Any, Union
-=======
 import sys, os
 from addict import Dict as AttrDict
 from typing import List, Tuple, Dict, Any, Union
 from pprint import pprint
->>>>>>> a953e7bb
 
 # used to get the user name in a portable manner
 
@@ -199,11 +193,7 @@
     dct.which_dataset = 100
     dct.test = True
     dct.pathway = "op2op"
-<<<<<<< HEAD
-    dct.epochs_completed = 0
-=======
     #dct.epochs_completed = 0  # should probably not be in dict. config attrib should not change
->>>>>>> a953e7bb
     # wandb should always be set through the command line. False by default.
     dct.sweep = ""
     dct.save_every = 2
@@ -297,11 +287,6 @@
 
     globals().update({"wandb": wandb})
     print("==> main, after globals")
-<<<<<<< HEAD
-
-    if args.sweep != "":
-        # Perform parameter sweep
-=======
 
 
     if args.sweep != "":
@@ -310,7 +295,6 @@
         # Perform parameter sweep 
         #################################
 
->>>>>>> a953e7bb
         print("==> Perform parameter sweep")
         wandb.set_params(config=config, is_sweep=True, is_wandb_on=True)
         wandb.login()
@@ -341,11 +325,6 @@
         sweep_id = wandb.sweep(sweep_config, project=project, entity=entity)
         wandb.agent(sweep_id, function=lambda: run_code_sweep(args))
     else:
-<<<<<<< HEAD
-        print("main: do NOT perform parameter sweep")
-        wandb.set_params(config=config, is_sweep=False, is_wandb_on=wandb_enabled)
-        wandb.login()
-=======
 
         #################################
         #  do NOT perform parameter sweep.
@@ -357,7 +336,6 @@
         wandb.login()
 
         """ (2023-10-01)
->>>>>>> a953e7bb
         print(f"==> {args_dct.model_path=}")
         model_id, epoch_num = train_impl.get_starting_model_epoch(
             args_dct.model_path, continue_training=args_dct.continue_training
@@ -371,11 +349,7 @@
         print("wandb_name, filename: ", wandb_name)
 
         run = wandb.init(
-<<<<<<< HEAD
-            name=wandb_name,  # Name of run that reflects model and run number
-=======
             name=wandb_name,  # Let wandb choose the name
->>>>>>> a953e7bb
             entity=entity,  # Necessary because I am in multiple teams
             project=project,
             config=config,
@@ -399,8 +373,6 @@
 
 # ----------------------------------------------------------------------
 def handle_arguments():
-<<<<<<< HEAD
-=======
     """
     If in test =mode (--test): 
         Use the hardcoded variables in hardcoded_args()
@@ -410,7 +382,6 @@
         Use command line arguments only
         
     """
->>>>>>> a953e7bb
     if "--test" in sys.argv:
         test_mode = True
     else:
@@ -419,11 +390,7 @@
     args = read_args()
     args_dct = AttrDict(vars(args))
     # will be overwritten if loading a saved file
-<<<<<<< HEAD
-    args_dct.epochs_completed = 0  
-=======
     #args_dct.epochs_completed = 0  # 2023-09-18
->>>>>>> a953e7bb
     test_dct = hardcoded_args()
     print("==========================")
     print(f"Hardcoded, test_dct=")
