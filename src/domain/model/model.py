--- conflicted
+++ resolved
@@ -34,7 +34,6 @@
         self.max_phon_seq_len = 30
 
         # Initialize embeddings and position embeddings
-<<<<<<< HEAD
         self.orthography_embedding = nn.Embedding(
             self.orthographic_vocabulary_size, self.model_config.d_model
         )
@@ -49,14 +48,6 @@
         self.phon_position_embedding = nn.Embedding(
             self.max_phon_seq_len, self.model_config.d_model
         )
-=======
-        self.orthography_embedding = nn.Embedding(self.orthographic_vocabulary_size, self.model_config.d_model)
-        # Fixed position embeddings - will be replaced with dynamic position encoding (e.g., RoPE)
-        self.orth_position_embedding = nn.Embedding(self.max_orth_seq_len, self.model_config.d_model)
-        self.phonology_embedding = nn.Embedding(self.phonological_vocabulary_size, self.model_config.d_model)
-        # Fixed position embeddings - will be replaced with dynamic position encoding (e.g., RoPE)
-        self.phon_position_embedding = nn.Embedding(self.max_phon_seq_len, self.model_config.d_model)
->>>>>>> 7c481c69
 
         self.global_embedding = nn.Parameter(
             torch.randn(
@@ -99,7 +90,9 @@
             num_layers=self.model_config.num_mixing_enc_layers,
         )
 
-        self.reduce = torch.nn.Linear(self.model_config.d_model, self.model_config.d_model)
+        self.reduce = torch.nn.Linear(
+            self.model_config.d_model, self.model_config.d_model
+        )
         self.reduce_layer_norm = torch.nn.LayerNorm(self.model_config.d_model)
 
         # Decoders and output layers
@@ -108,13 +101,9 @@
             nhead=self.model_config.nhead,
             num_layers=self.model_config.num_orth_dec_layers,
         )
-<<<<<<< HEAD
         self.linear_orthography_decoder = nn.Linear(
             self.model_config.d_model, self.orthographic_vocabulary_size
         )
-=======
-        self.linear_orthography_decoder = nn.Linear(self.model_config.d_model, self.orthographic_vocabulary_size)
->>>>>>> 7c481c69
 
         self.phonology_decoder = Decoder(
             d_model=self.model_config.d_model,
@@ -128,7 +117,10 @@
 
     # Helper functions
     def embed_orth_tokens(self, tokens: torch.Tensor) -> torch.Tensor:
-        return self.orthography_embedding(tokens) + self.orth_position_embedding.weight[None, : tokens.shape[1]]
+        return (
+            self.orthography_embedding(tokens)
+            + self.orth_position_embedding.weight[None, : tokens.shape[1]]
+        )
 
     def embed_phon_tokens(self, tokens):
         # tokens: list of list of tensors
@@ -157,7 +149,9 @@
         # set the max_phon_len to the length of the first batch, since all batches should be the same length.
         max_phon_len = len(tokens[0])
         # len(tokens) is the batch size
-        output_embedding = torch.zeros((batch_size, max_phon_len, self.model_config.d_model), device=self.device)
+        output_embedding = torch.zeros(
+            (batch_size, max_phon_len, self.model_config.d_model), device=self.device
+        )
         for batch_num, batch in enumerate(tokens):
             for indx, tokes in enumerate(batch):
                 # Here tokens should be a pytorch tensor of integers.
@@ -166,10 +160,15 @@
                 # Insert the resulting averaged embedding vector into the
                 # output_embedding tensor as a new row
                 output_embedding[batch_num, indx, :] = avg_embedding
-        return output_embedding + self.phon_position_embedding.weight[None, : len(tokens[0])]
+        return (
+            output_embedding
+            + self.phon_position_embedding.weight[None, : len(tokens[0])]
+        )
 
     def generate_triangular_mask(self, size: int) -> torch.Tensor:
-        return torch.triu(torch.ones((size, size), dtype=torch.bool, device=self.device), 1)
+        return torch.triu(
+            torch.ones((size, size), dtype=torch.bool, device=self.device), 1
+        )
 
     def forward(self, task: str, **kwargs) -> dict[str, torch.Tensor]:
         if task == "o2p":
@@ -185,8 +184,12 @@
 
     def embed_o(self, orth_enc_input, orth_enc_pad_mask):
         # Embed the orthographic input tokens
-        orthography = self.embed_orth_tokens(orth_enc_input)  # Shape: (batch_size, seq_len, d_model)
-        orthography_encoding = self.orthography_encoder(orthography, src_key_padding_mask=orth_enc_pad_mask)
+        orthography = self.embed_orth_tokens(
+            orth_enc_input
+        )  # Shape: (batch_size, seq_len, d_model)
+        orthography_encoding = self.orthography_encoder(
+            orthography, src_key_padding_mask=orth_enc_pad_mask
+        )
         global_embedding = self.global_embedding.expand(
             orthography_encoding.shape[0], -1, -1
         )  # Shape: (batch_size, 1, d_model)
@@ -196,7 +199,9 @@
         )  # Shape: (batch_size, seq_len + 1, d_model)
         # Create the padding mask for the global embedding
         batch_size = orthography_encoding.shape[0]
-        zeros_padding = torch.zeros((batch_size, 1), device=self.device, dtype=torch.bool)  # Shape: (batch_size, 1)
+        zeros_padding = torch.zeros(
+            (batch_size, 1), device=self.device, dtype=torch.bool
+        )  # Shape: (batch_size, 1)
 
         # Concatenate the zeros padding to the existing padding mask
         orthography_encoding_padding_mask = torch.cat(
@@ -206,7 +211,9 @@
             orthography_encoding, src_key_padding_mask=orthography_encoding_padding_mask
         )
         # Extract the global encoding
-        final_encoding = mixed_encoding[:, :1, :] + global_embedding  # Shape: (batch_size, 1, d_model)
+        final_encoding = (
+            mixed_encoding[:, :1, :] + global_embedding
+        )  # Shape: (batch_size, 1, d_model)
         return final_encoding
 
     def forward_o2p(
@@ -219,8 +226,12 @@
 
         # Process phonological decoder input
         final_encoding = self.embed_o(orth_enc_input, orth_enc_pad_mask)
-        phon_dec_input = self.embed_phon_tokens(phon_dec_input)  # Shape: (batch_size, phon_seq_len, d_model)
-        phon_ar_mask = self.generate_triangular_mask(phon_dec_input.shape[1])  # Shape: (phon_seq_len, phon_seq_len)
+        phon_dec_input = self.embed_phon_tokens(
+            phon_dec_input
+        )  # Shape: (batch_size, phon_seq_len, d_model)
+        phon_ar_mask = self.generate_triangular_mask(
+            phon_dec_input.shape[1]
+        )  # Shape: (phon_seq_len, phon_seq_len)
 
         # Pass through the phonology decoder
         phon_output = self.phonology_decoder(
@@ -232,13 +243,23 @@
 
         # Compute the logits
         B, PC, E = phon_output.shape
-        phon_token_logits = self.linear_phonology_decoder(phon_output).view(B, PC, 2, -1).transpose(1, 2)
+        phon_token_logits = (
+            self.linear_phonology_decoder(phon_output)
+            .view(B, PC, 2, -1)
+            .transpose(1, 2)
+        )
         return {"phon": phon_token_logits}
 
-    def embed_p(self, phon_enc_input: list[torch.Tensor], phon_enc_pad_mask: torch.Tensor):
+    def embed_p(
+        self, phon_enc_input: list[torch.Tensor], phon_enc_pad_mask: torch.Tensor
+    ):
         phonology = self.embed_phon_tokens(phon_enc_input)
-        phonology_encoding = self.phonology_encoder(phonology, src_key_padding_mask=phon_enc_pad_mask)
-        global_embedding = self.global_embedding.repeat(phonology_encoding.shape[0], 1, 1)
+        phonology_encoding = self.phonology_encoder(
+            phonology, src_key_padding_mask=phon_enc_pad_mask
+        )
+        global_embedding = self.global_embedding.repeat(
+            phonology_encoding.shape[0], 1, 1
+        )
         phonology_encoding = torch.cat((global_embedding, phonology_encoding), dim=1)
         phonology_encoding_padding_mask = torch.cat(
             (
@@ -254,7 +275,9 @@
         mixed_encoding = self.transformer_mixer(
             phonology_encoding, src_key_padding_mask=phonology_encoding_padding_mask
         )
-        final_encoding = mixed_encoding[:, : self.model_config.d_embedding] + global_embedding
+        final_encoding = (
+            mixed_encoding[:, : self.model_config.d_embedding] + global_embedding
+        )
         return final_encoding
 
     def forward_p2o(
@@ -285,7 +308,9 @@
     ) -> dict[str, torch.Tensor]:
         final_encoding = self.embed_p(phon_enc_input, phon_enc_pad_mask)
         phon_dec_input = self.embed_phon_tokens(phon_dec_input)
-        phon_ar_mask = self.generate_triangular_mask(phon_dec_input.shape[1])  # Shape: (phon_seq_len, phon_seq_len)
+        phon_ar_mask = self.generate_triangular_mask(
+            phon_dec_input.shape[1]
+        )  # Shape: (phon_seq_len, phon_seq_len)
         phon_output = self.phonology_decoder(
             tgt=phon_dec_input,
             tgt_mask=phon_ar_mask,
@@ -294,15 +319,25 @@
         )
         # Compute the logits
         B, PC, E = phon_output.shape
-        phon_token_logits = self.linear_phonology_decoder(phon_output).view(B, PC, 2, -1).transpose(1, 2)
+        phon_token_logits = (
+            self.linear_phonology_decoder(phon_output)
+            .view(B, PC, 2, -1)
+            .transpose(1, 2)
+        )
         return {"phon": phon_token_logits}
 
-    def embed_op(self, orth_enc_input, orth_enc_pad_mask, phon_enc_input, phon_enc_pad_mask):
+    def embed_op(
+        self, orth_enc_input, orth_enc_pad_mask, phon_enc_input, phon_enc_pad_mask
+    ):
         orthography = self.embed_orth_tokens(orth_enc_input)
         phonology = self.embed_phon_tokens(phon_enc_input)
 
-        orthography_encoding = self.orthography_encoder(orthography, src_key_padding_mask=orth_enc_pad_mask)
-        phonology_encoding = self.phonology_encoder(phonology, src_key_padding_mask=phon_enc_pad_mask)
+        orthography_encoding = self.orthography_encoder(
+            orthography, src_key_padding_mask=orth_enc_pad_mask
+        )
+        phonology_encoding = self.phonology_encoder(
+            phonology, src_key_padding_mask=phon_enc_pad_mask
+        )
         # Query = orthography_encoding, Key = phonology_encoding
         gp_encoding = (
             self.gp_multihead_attention(
@@ -347,10 +382,14 @@
             dim=-1,
         )
 
-        mixed_encoding = self.transformer_mixer(gp_pg, src_key_padding_mask=gp_pg_padding_mask)
+        mixed_encoding = self.transformer_mixer(
+            gp_pg, src_key_padding_mask=gp_pg_padding_mask
+        )
 
         # Add a residual connection to the final encoding
-        final_encoding = mixed_encoding[:, : self.model_config.d_embedding] + global_embedding
+        final_encoding = (
+            mixed_encoding[:, : self.model_config.d_embedding] + global_embedding
+        )
 
         return final_encoding
 
@@ -365,7 +404,9 @@
         phon_dec_input: torch.Tensor,
         phon_dec_pad_mask: torch.Tensor,
     ) -> dict[str, torch.Tensor]:
-        mixed_encoding = self.embed_op(orth_enc_input, orth_enc_pad_mask, phon_enc_input, phon_enc_pad_mask)
+        mixed_encoding = self.embed_op(
+            orth_enc_input, orth_enc_pad_mask, phon_enc_input, phon_enc_pad_mask
+        )
         orth_dec_input = self.embed_orth_tokens(orth_dec_input)
         orth_ar_mask = self.generate_triangular_mask(orth_dec_input.shape[1])
         orth_output = self.orthography_decoder(
@@ -389,7 +430,9 @@
         phon_token_logits = phon_token_logits.view(B, PC, 2, -1).transpose(1, 2)
         return {"orth": orth_token_logits, "phon": phon_token_logits}
 
-    def ortho_sample(self, last_token_probs: torch.Tensor, deterministic: bool) -> torch.Tensor:
+    def ortho_sample(
+        self, last_token_probs: torch.Tensor, deterministic: bool
+    ) -> torch.Tensor:
         """
         Samples a single orthographic token, either greedily (deterministic) or stochastically.
 
@@ -405,7 +448,9 @@
             return last_token_probs.argmax(dim=1, keepdim=True)
         return torch.multinomial(last_token_probs, num_samples=1)
 
-    def phono_sample(self, last_token_probs: torch.Tensor, deterministic: bool) -> tuple[torch.Tensor, list[list[int]]]:
+    def phono_sample(
+        self, last_token_probs: torch.Tensor, deterministic: bool
+    ) -> tuple[torch.Tensor, list[list[int]]]:
         """
         Samples phonological features from the model's output distribution.
 
@@ -442,7 +487,9 @@
 
         # Group indices by batch item efficiently
         active_features = [[] for _ in range(last_token_probs.size(0))]
-        for batch_idx, feature_idx in zip(batch_indices.tolist(), feature_indices.tolist()):
+        for batch_idx, feature_idx in zip(
+            batch_indices.tolist(), feature_indices.tolist()
+        ):
             active_features[batch_idx].append(feature_idx)
 
         # Handle empty features (all OFF) with vectorized operation
@@ -489,6 +536,7 @@
         # Add initial probability placeholders for the BOS token
         initial_prob = torch.zeros(
             (batch_size, self.orthographic_vocabulary_size),
+            (batch_size, self.orthographic_vocabulary_size),
             device=self.device,
         )
         initial_prob[:, 0] = 1  # BOS token probability
@@ -496,7 +544,9 @@
             orth_probs[b].append(initial_prob[b])
 
         # Track which sequences have finished generating
-        sequence_finished = torch.zeros(batch_size, dtype=torch.bool, device=self.device)
+        sequence_finished = torch.zeros(
+            batch_size, dtype=torch.bool, device=self.device
+        )
 
         for step in range(self.max_orth_seq_len - 1):
             # Check if all sequences have generated an EOS token
@@ -525,16 +575,24 @@
                         orth_probs[b].append(last_token_probs[b])
 
                 # Sample next tokens
-                new_orthography_tokens = self.ortho_sample(last_token_probs, deterministic)
+                new_orthography_tokens = self.ortho_sample(
+                    last_token_probs, deterministic
+                )
 
                 # Update generated tokens
-                generated_orth_tokens = torch.cat((generated_orth_tokens, new_orthography_tokens), dim=-1)
+                generated_orth_tokens = torch.cat(
+                    (generated_orth_tokens, new_orthography_tokens), dim=-1
+                )
 
                 # Update embeddings for next step
-                generated_orth_embeddings = self.embed_orth_tokens(generated_orth_tokens)
+                generated_orth_embeddings = self.embed_orth_tokens(
+                    generated_orth_tokens
+                )
 
                 # Update which sequences have finished
-                sequence_finished = sequence_finished | (new_orthography_tokens == 1).squeeze(-1)
+                sequence_finished = sequence_finished | (
+                    new_orthography_tokens == 1
+                ).squeeze(-1)
 
         return {"orth_probs": orth_probs, "orth_tokens": generated_orth_tokens}
 
@@ -586,15 +644,21 @@
 
             # Update tracking for each batch item
             for b in range(batch_size):
-                phon_probs[b].append(last_token_probs[b, 1])  # Probability of feature being ON
+                phon_probs[b].append(
+                    last_token_probs[b, 1]
+                )  # Probability of feature being ON
                 phon_vecs[b].append(new_vectors[b])
-                generated_phon_tokens[b].append(torch.tensor(new_tokens[b], device=self.device))
+                generated_phon_tokens[b].append(
+                    torch.tensor(new_tokens[b], device=self.device)
+                )
 
             # Update embeddings for next step
             generated_phon_embeddings = self.embed_phon_tokens(generated_phon_tokens)
 
             # Check for early stopping (if all sequences have hit EOS)
-            if all(any(32 in token for token in tokens) for tokens in generated_phon_tokens):
+            if all(
+                any(32 in token for token in tokens) for tokens in generated_phon_tokens
+            ):
                 break
 
         return {
@@ -666,7 +730,8 @@
             batch_size = len(phon_enc_input)
         else:
             raise ValueError(
-                "Neither orthographic nor phonological input provided. " "Cannot determine batch size for generation."
+                "Neither orthographic nor phonological input provided. "
+                "Cannot determine batch size for generation."
             )
 
         with torch.no_grad():
@@ -685,19 +750,26 @@
                     orth_enc_input, orth_enc_pad_mask, phon_enc_input, phon_enc_pad_mask
                 )
             elif pathway in ["o2p", "o2o"]:
-                output["global_encoding"] = self.embed_o(orth_enc_input, orth_enc_pad_mask)
+                output["global_encoding"] = self.embed_o(
+                    orth_enc_input, orth_enc_pad_mask
+                )
             elif pathway in ["p2o", "p2p"]:
-                output["global_encoding"] = self.embed_p(phon_enc_input, phon_enc_pad_mask)
+                output["global_encoding"] = self.embed_p(
+                    phon_enc_input, phon_enc_pad_mask
+                )
 
             # All these pathways have "2p" meaning we need to run the phonological decoder loop
             if pathway in ["op2op", "o2p", "p2p"]:
                 mask = self.generate_triangular_mask(self.max_phon_seq_len)
 
                 generated_phon_tokens = [
-                    [torch.tensor([31], dtype=torch.long, device=self.device)] for _ in range(batch_size)
+                    [torch.tensor([31], dtype=torch.long, device=self.device)]
+                    for _ in range(batch_size)
                 ]
 
-                generated_phon_embeddings = self.embed_phon_tokens(generated_phon_tokens)
+                generated_phon_embeddings = self.embed_phon_tokens(
+                    generated_phon_tokens
+                )
                 generated_phon_results = self.phonology_decoder_loop(
                     mask,
                     generated_phon_embeddings,
@@ -721,7 +793,9 @@
                     dtype=torch.long,
                     device=self.device,
                 )
-                generated_orth_embeddings = self.embed_orth_tokens(generated_orth_tokens)
+                generated_orth_embeddings = self.embed_orth_tokens(
+                    generated_orth_tokens
+                )
                 generated_orth_results = self.orthography_decoder_loop(
                     mask,
                     generated_orth_embeddings,
@@ -775,6 +849,12 @@
         phon_enc_pad_mask = None
 
         # Handle orthographic inputs for relevant pathways
+        orth_enc_input = None
+        orth_enc_pad_mask = None
+        phon_enc_input = None
+        phon_enc_pad_mask = None
+
+        # Handle orthographic inputs for relevant pathways
         if pathway in ["o2p", "o2o", "op2op"]:
             if encodings.orthographic is None:
                 raise ValueError(f"Pathway {pathway} requires orthographic encodings")
@@ -785,21 +865,12 @@
         if pathway in ["p2o", "p2p", "op2op"]:
             # For op2op, both are required
             if pathway == "op2op" and encodings.phonological is None:
-<<<<<<< HEAD
                 raise ValueError(f"Pathway {pathway} requires phonological encodings")
 
             # For p2o and p2p, we need phonological data
             if pathway in ["p2o", "p2p"] and encodings.phonological is None:
                 raise ValueError(f"Pathway {pathway} requires phonological encodings")
 
-=======
-                raise ValueError(f"Pathway {pathway} requires phonological encodings")
-
-            # For p2o and p2p, we need phonological data
-            if pathway in ["p2o", "p2p"] and encodings.phonological is None:
-                raise ValueError(f"Pathway {pathway} requires phonological encodings")
-
->>>>>>> 7c481c69
             if encodings.phonological is not None:
                 phon_enc_input = encodings.phonological.enc_input_ids
                 phon_enc_pad_mask = encodings.phonological.enc_pad_mask
@@ -871,20 +942,34 @@
 
             # Validate phonological input structure
             if not isinstance(phon_enc_input, list):
-                raise TypeError(f"phon_enc_input must be a list of lists of tensors, got {type(phon_enc_input)}")
+                raise TypeError(
+                    f"phon_enc_input must be a list of lists of tensors, got {type(phon_enc_input)}"
+                )
 
             if not all(isinstance(batch_item, list) for batch_item in phon_enc_input):
-                raise TypeError("Each item in phon_enc_input must be a list of tensors containing feature indices")
-
-            if not all(isinstance(features, torch.Tensor) for batch_item in phon_enc_input for features in batch_item):
-                raise TypeError("Feature indices in phon_enc_input must be torch.Tensor objects")
+                raise TypeError(
+                    "Each item in phon_enc_input must be a list of tensors containing feature indices"
+                )
+
+            if not all(
+                isinstance(features, torch.Tensor)
+                for batch_item in phon_enc_input
+                for features in batch_item
+            ):
+                raise TypeError(
+                    "Feature indices in phon_enc_input must be torch.Tensor objects"
+                )
 
             # Validate padding mask
             if not isinstance(phon_enc_pad_mask, torch.Tensor):
-                raise TypeError(f"phon_enc_pad_mask must be a torch.Tensor, got {type(phon_enc_pad_mask)}")
+                raise TypeError(
+                    f"phon_enc_pad_mask must be a torch.Tensor, got {type(phon_enc_pad_mask)}"
+                )
 
             if not phon_enc_pad_mask.dtype == torch.bool:
-                raise TypeError(f"phon_enc_pad_mask must be a boolean tensor, got dtype={phon_enc_pad_mask.dtype}")
+                raise TypeError(
+                    f"phon_enc_pad_mask must be a boolean tensor, got dtype={phon_enc_pad_mask.dtype}"
+                )
 
             # Validate shape consistency
             batch_size = len(phon_enc_input)
@@ -897,12 +982,12 @@
             # Validate device placement
             if not phon_enc_pad_mask.device == self.device:
                 raise ValueError(
-                    f"phon_enc_pad_mask must be on device {self.device}, " f"got {phon_enc_pad_mask.device}"
+                    f"phon_enc_pad_mask must be on device {self.device}, "
+                    f"got {phon_enc_pad_mask.device}"
                 )
 
             # Validate feature indices are within vocabulary bounds
             max_feature_idx = self.phonological_vocabulary_size
-<<<<<<< HEAD
             if any(
                 torch.any(features >= max_feature_idx)
                 for batch_item in phon_enc_input
@@ -912,10 +997,6 @@
                     f"Feature indices must be less than vocabulary size "
                     f"({max_feature_idx})"
                 )
-=======
-            if any(torch.any(features >= max_feature_idx) for batch_item in phon_enc_input for features in batch_item):
-                raise ValueError(f"Feature indices must be less than vocabulary size " f"({max_feature_idx})")
->>>>>>> 7c481c69
 
         # For o2p pathway, validate required inputs
         if pathway == "o2p":
@@ -930,13 +1011,15 @@
                 raise ValueError("orth_enc_input must be a torch.Tensor")
             if orth_enc_input.dim() != 2:
                 raise ValueError(
-                    "Expected 2D input tensor for orth_enc_input, got shape: " f"{tuple(orth_enc_input.shape)}"
+                    "Expected 2D input tensor for orth_enc_input, got shape: "
+                    f"{tuple(orth_enc_input.shape)}"
                 )
 
             # Validate input type
             if not (orth_enc_input.dtype in [torch.long, torch.int]):
                 raise ValueError(
-                    f"orth_enc_input must have dtype torch.long or torch.int, " f"got {orth_enc_input.dtype}"
+                    f"orth_enc_input must have dtype torch.long or torch.int, "
+                    f"got {orth_enc_input.dtype}"
                 )
 
             # Validate mask dimensions and type
@@ -945,7 +1028,10 @@
             if orth_enc_pad_mask.dim() != 2:
                 raise ValueError("Expected 2D input tensor for orth_enc_pad_mask")
             if not orth_enc_pad_mask.dtype == torch.bool:
-                raise ValueError(f"orth_enc_pad_mask must have dtype torch.bool, " f"got {orth_enc_pad_mask.dtype}")
+                raise ValueError(
+                    f"orth_enc_pad_mask must have dtype torch.bool, "
+                    f"got {orth_enc_pad_mask.dtype}"
+                )
 
             # Validate matching shapes
             if orth_enc_input.shape != orth_enc_pad_mask.shape:
@@ -956,16 +1042,32 @@
                 )
 
             if pathway == "o2p":
-                assert orth_enc_input is not None, "orth_enc_input is required for o2p pathway."
-                assert orth_enc_pad_mask is not None, "orth_enc_pad_mask is required for o2p pathway."
+                assert (
+                    orth_enc_input is not None
+                ), "orth_enc_input is required for o2p pathway."
+                assert (
+                    orth_enc_pad_mask is not None
+                ), "orth_enc_pad_mask is required for o2p pathway."
             elif pathway == "p2o":
-                assert phon_enc_input is not None, "phon_enc_input is required for p2o pathway."
-                assert phon_enc_pad_mask is not None, "phon_enc_pad_mask is required for p2o pathway."
+                assert (
+                    phon_enc_input is not None
+                ), "phon_enc_input is required for p2o pathway."
+                assert (
+                    phon_enc_pad_mask is not None
+                ), "phon_enc_pad_mask is required for p2o pathway."
             elif pathway == "op2op":
-                assert orth_enc_input is not None, "orth_enc_input is required for op2op pathway."
-                assert orth_enc_pad_mask is not None, "orth_enc_pad_mask is required for op2op pathway."
-                assert phon_enc_input is not None, "phon_enc_input is required for op2op pathway."
-                assert phon_enc_pad_mask is not None, "phon_enc_pad_mask is required for op2op pathway."
+                assert (
+                    orth_enc_input is not None
+                ), "orth_enc_input is required for op2op pathway."
+                assert (
+                    orth_enc_pad_mask is not None
+                ), "orth_enc_pad_mask is required for op2op pathway."
+                assert (
+                    phon_enc_input is not None
+                ), "phon_enc_input is required for op2op pathway."
+                assert (
+                    phon_enc_pad_mask is not None
+                ), "phon_enc_pad_mask is required for op2op pathway."
             else:
                 raise ValueError("Invalid pathway selected.")
 
@@ -986,20 +1088,34 @@
 
             # Validate phonological input structure
             if not isinstance(phon_enc_input, list):
-                raise TypeError(f"phon_enc_input must be a list of lists of tensors, got {type(phon_enc_input)}")
+                raise TypeError(
+                    f"phon_enc_input must be a list of lists of tensors, got {type(phon_enc_input)}"
+                )
 
             if not all(isinstance(batch_item, list) for batch_item in phon_enc_input):
-                raise TypeError("Each item in phon_enc_input must be a list of tensors containing feature indices")
-
-            if not all(isinstance(features, torch.Tensor) for batch_item in phon_enc_input for features in batch_item):
-                raise TypeError("Feature indices in phon_enc_input must be torch.Tensor objects")
+                raise TypeError(
+                    "Each item in phon_enc_input must be a list of tensors containing feature indices"
+                )
+
+            if not all(
+                isinstance(features, torch.Tensor)
+                for batch_item in phon_enc_input
+                for features in batch_item
+            ):
+                raise TypeError(
+                    "Feature indices in phon_enc_input must be torch.Tensor objects"
+                )
 
             # Validate padding mask
             if not isinstance(phon_enc_pad_mask, torch.Tensor):
-                raise TypeError(f"phon_enc_pad_mask must be a torch.Tensor, got {type(phon_enc_pad_mask)}")
+                raise TypeError(
+                    f"phon_enc_pad_mask must be a torch.Tensor, got {type(phon_enc_pad_mask)}"
+                )
 
             if not phon_enc_pad_mask.dtype == torch.bool:
-                raise TypeError(f"phon_enc_pad_mask must be a boolean tensor, got dtype={phon_enc_pad_mask.dtype}")
+                raise TypeError(
+                    f"phon_enc_pad_mask must be a boolean tensor, got dtype={phon_enc_pad_mask.dtype}"
+                )
 
             # Validate shape consistency
             batch_size = len(phon_enc_input)
@@ -1012,12 +1128,12 @@
             # Validate device placement
             if not phon_enc_pad_mask.device == self.device:
                 raise ValueError(
-                    f"phon_enc_pad_mask must be on device {self.device}, " f"got {phon_enc_pad_mask.device}"
+                    f"phon_enc_pad_mask must be on device {self.device}, "
+                    f"got {phon_enc_pad_mask.device}"
                 )
 
             # Validate feature indices are within vocabulary bounds
             max_feature_idx = self.phonological_vocabulary_size
-<<<<<<< HEAD
             if any(
                 torch.any(features >= max_feature_idx)
                 for batch_item in phon_enc_input
@@ -1027,10 +1143,6 @@
                     f"Feature indices must be less than vocabulary size "
                     f"({max_feature_idx})"
                 )
-=======
-            if any(torch.any(features >= max_feature_idx) for batch_item in phon_enc_input for features in batch_item):
-                raise ValueError(f"Feature indices must be less than vocabulary size " f"({max_feature_idx})")
->>>>>>> 7c481c69
 
         if pathway == "o2o":
             # Check that phonological inputs are None
@@ -1053,13 +1165,15 @@
 
             if orth_enc_input.dim() != 2:
                 raise ValueError(
-                    f"Expected 2D input tensor for orth_enc_input, got shape: " f"{tuple(orth_enc_input.shape)}"
+                    f"Expected 2D input tensor for orth_enc_input, got shape: "
+                    f"{tuple(orth_enc_input.shape)}"
                 )
 
             # Validate input type
             if not (orth_enc_input.dtype in [torch.long, torch.int]):
                 raise ValueError(
-                    f"orth_enc_input must have dtype torch.long or torch.int, " f"got {orth_enc_input.dtype}"
+                    f"orth_enc_input must have dtype torch.long or torch.int, "
+                    f"got {orth_enc_input.dtype}"
                 )
 
             # Validate mask dimensions and type
@@ -1070,7 +1184,10 @@
                 raise ValueError("Expected 2D input tensor for orth_enc_pad_mask")
 
             if not orth_enc_pad_mask.dtype == torch.bool:
-                raise ValueError(f"orth_enc_pad_mask must have dtype torch.bool, " f"got {orth_enc_pad_mask.dtype}")
+                raise ValueError(
+                    f"orth_enc_pad_mask must have dtype torch.bool, "
+                    f"got {orth_enc_pad_mask.dtype}"
+                )
 
             # Validate matching shapes
             if orth_enc_input.shape != orth_enc_pad_mask.shape:
@@ -1083,30 +1200,34 @@
             # Validate vocabulary bounds
             if torch.any(orth_enc_input >= self.orthographic_vocabulary_size):
                 raise ValueError(
-<<<<<<< HEAD
                     f"Input tokens must be less than vocabulary size "
                     f"({self.orthographic_vocabulary_size})"
-=======
-                    f"Input tokens must be less than vocabulary size " f"({self.orthographic_vocabulary_size})"
->>>>>>> 7c481c69
                 )
 
             # Validate device placement
             if orth_enc_input.device != self.device:
-                raise ValueError(f"orth_enc_input must be on device {self.device}, " f"got {orth_enc_input.device}")
+                raise ValueError(
+                    f"orth_enc_input must be on device {self.device}, "
+                    f"got {orth_enc_input.device}"
+                )
 
             if orth_enc_pad_mask.device != self.device:
                 raise ValueError(
-                    f"orth_enc_pad_mask must be on device {self.device}, " f"got {orth_enc_pad_mask.device}"
+                    f"orth_enc_pad_mask must be on device {self.device}, "
+                    f"got {orth_enc_pad_mask.device}"
                 )
 
         # Specific validation for op2op pathway
         if pathway == "op2op":
             # Verify all inputs are provided
             if orth_enc_input is None or orth_enc_pad_mask is None:
-                raise ValueError("op2op pathway requires orthographic inputs (orth_enc_input, orth_enc_pad_mask)")
+                raise ValueError(
+                    "op2op pathway requires orthographic inputs (orth_enc_input, orth_enc_pad_mask)"
+                )
             if phon_enc_input is None or phon_enc_pad_mask is None:
-                raise ValueError("op2op pathway requires phonological inputs (phon_enc_input, phon_enc_pad_mask)")
+                raise ValueError(
+                    "op2op pathway requires phonological inputs (phon_enc_input, phon_enc_pad_mask)"
+                )
 
             # Validate orthographic input structure
             if not isinstance(orth_enc_input, torch.Tensor):
@@ -1118,7 +1239,9 @@
 
             # Validate orthographic input type
             if not (orth_enc_input.dtype in [torch.long, torch.int]):
-                raise ValueError(f"orth_enc_input must have dtype torch.long or torch.int, got {orth_enc_input.dtype}")
+                raise ValueError(
+                    f"orth_enc_input must have dtype torch.long or torch.int, got {orth_enc_input.dtype}"
+                )
 
             # Validate orthographic sequence length
             if orth_enc_input.size(1) > self.max_orth_seq_len:
@@ -1133,7 +1256,9 @@
             if orth_enc_pad_mask.dim() != 2:
                 raise ValueError("Expected 2D input tensor for orth_enc_pad_mask")
             if not orth_enc_pad_mask.dtype == torch.bool:
-                raise ValueError(f"orth_enc_pad_mask must have dtype torch.bool, got {orth_enc_pad_mask.dtype}")
+                raise ValueError(
+                    f"orth_enc_pad_mask must have dtype torch.bool, got {orth_enc_pad_mask.dtype}"
+                )
 
             # Validate matching shapes for orthographic inputs
             if orth_enc_input.shape != orth_enc_pad_mask.shape:
@@ -1145,11 +1270,19 @@
 
             # Validate phonological input structure
             if not isinstance(phon_enc_input, list):
-                raise TypeError(f"phon_enc_input must be a list of lists of tensors, got {type(phon_enc_input)}")
+                raise TypeError(
+                    f"phon_enc_input must be a list of lists of tensors, got {type(phon_enc_input)}"
+                )
             if not all(isinstance(batch_item, list) for batch_item in phon_enc_input):
                 raise TypeError("Each item in phon_enc_input must be a list of tensors")
-            if not all(isinstance(features, torch.Tensor) for batch_item in phon_enc_input for features in batch_item):
-                raise TypeError("Feature indices in phon_enc_input must be torch.Tensor objects")
+            if not all(
+                isinstance(features, torch.Tensor)
+                for batch_item in phon_enc_input
+                for features in batch_item
+            ):
+                raise TypeError(
+                    "Feature indices in phon_enc_input must be torch.Tensor objects"
+                )
 
             # Validate phonological sequence length
             max_phon_len = max(len(seq) for seq in phon_enc_input)
@@ -1161,9 +1294,13 @@
 
             # Validate phonological padding mask
             if not isinstance(phon_enc_pad_mask, torch.Tensor):
-                raise TypeError(f"phon_enc_pad_mask must be a torch.Tensor, got {type(phon_enc_pad_mask)}")
+                raise TypeError(
+                    f"phon_enc_pad_mask must be a torch.Tensor, got {type(phon_enc_pad_mask)}"
+                )
             if not phon_enc_pad_mask.dtype == torch.bool:
-                raise TypeError(f"phon_enc_pad_mask must be a boolean tensor, got dtype={phon_enc_pad_mask.dtype}")
+                raise TypeError(
+                    f"phon_enc_pad_mask must be a boolean tensor, got dtype={phon_enc_pad_mask.dtype}"
+                )
 
             # Validate batch size consistency
             batch_size = len(phon_enc_input)
@@ -1180,7 +1317,6 @@
 
             # Validate phonological feature indices are within vocabulary bounds
             max_feature_idx = self.phonological_vocabulary_size
-<<<<<<< HEAD
             if any(
                 torch.any(features >= max_feature_idx)
                 for batch_item in phon_enc_input
@@ -1189,18 +1325,10 @@
                 raise ValueError(
                     f"Feature indices must be less than vocabulary size ({max_feature_idx})"
                 )
-=======
-            if any(torch.any(features >= max_feature_idx) for batch_item in phon_enc_input for features in batch_item):
-                raise ValueError(f"Feature indices must be less than vocabulary size ({max_feature_idx})")
->>>>>>> 7c481c69
 
             # Validate orthographic tokens are within vocabulary bounds
             if torch.any(orth_enc_input >= self.orthographic_vocabulary_size):
                 raise ValueError(
-<<<<<<< HEAD
                     f"Orthographic tokens must be less than vocabulary size "
                     f"({self.orthographic_vocabulary_size})"
-=======
-                    f"Orthographic tokens must be less than vocabulary size " f"({self.orthographic_vocabulary_size})"
->>>>>>> 7c481c69
                 )