--- conflicted
+++ resolved
@@ -1,81 +1,36 @@
-<<<<<<< HEAD
-from pydantic import BaseModel, Field, model_validator
-from src.utils.helper_functions import get_project_root
-from pathlib import PosixPath
-import os
-
-
-class DatasetConfig(BaseModel):
-    dataset_filepath: str | PosixPath = Field(description="Path to dataset file")
-    tokenizer_cache_size: int = Field(
-        default=10000, description="Max cache size for tokenizer"
-    )
-
-    @model_validator(mode="before")
-    def convert_paths(cls, values):
-        """Convert relative paths to absolute paths before validation occurs."""
-        project_root = get_project_root()
-        if "dataset_filepath" not in values:
-            values["dataset_filepath"] = cls.model_fields[
-                "dataset_filepath"
-            ].get_default()
-
-        values["dataset_filepath"] = os.path.join(
-            project_root, "data", values["dataset_filepath"]
-        )
-        
-        # For backward compatibility
-        if "phoneme_cache_size" in values and "tokenizer_cache_size" not in values:
-            values["tokenizer_cache_size"] = values["phoneme_cache_size"]
-            
-        return values
-
-    @model_validator(mode="after")
-    def validate_paths(self):
-        if not os.path.exists(self.dataset_filepath):
-            raise FileNotFoundError(f"Dataset file not found: {self.dataset_filepath}")
-        return self
-=======
-from pydantic import BaseModel, Field, model_validator, PositiveInt, ConfigDict
-from src.utils.helper_funtions import get_project_root
-import os
-
-
-class DatasetConfig(BaseModel):
-    dataset_filepath: str = Field(description="")
-    dimension_phon_repr: PositiveInt = Field(
-        description="Length of vector of the phonological representation"
-    )
-    orthographic_vocabulary_size: PositiveInt | None = Field(
-        default=None, gt=0, description="Orthographic Vocabulary Size"
-    )
-    phonological_vocabulary_size: PositiveInt | None = Field(
-        default=None, gt=0, description="Phonological Vocabulary Size"
-    )
-    max_orth_seq_len: PositiveInt | None = Field(
-        default=None, gt=0, description="Maximum length of the orthographic sequence"
-    )
-    max_phon_seq_len: PositiveInt | None = Field(
-        default=None, gt=0, description="Maximum length of the phonological sequence"
-    )
-
-    @model_validator(mode="before")
-    def convert_paths(cls, values):
-        """Convert relative paths to absolute paths before validation occurs."""
-        project_root = get_project_root()
-        if "dataset_filepath" not in values:
-            values["dataset_filepath"] = cls.model_fields[
-                "dataset_filepath"
-            ].get_default()
-
-        values["dataset_filepath"] = os.path.join(
-            project_root, "data", values["dataset_filepath"]
-        )
-        return values
-
-    @model_validator(mode="after")
-    def validate_paths(self):
-        if not os.path.exists(self.dataset_filepath):
-            raise FileNotFoundError(f"Dataset file not found: {self.dataset_filepath}")
-        return self
->>>>>>> d399d717
+from pydantic import BaseModel, Field, model_validator
+from src.utils.helper_functions import get_project_root
+from pathlib import PosixPath
+import os
+
+
+class DatasetConfig(BaseModel):
+    dataset_filepath: str | PosixPath = Field(description="Path to dataset file")
+    tokenizer_cache_size: int = Field(
+        default=10000, description="Max cache size for tokenizer"
+    )
+
+    @model_validator(mode="before")
+    def convert_paths(cls, values):
+        """Convert relative paths to absolute paths before validation occurs."""
+        project_root = get_project_root()
+        if "dataset_filepath" not in values:
+            values["dataset_filepath"] = cls.model_fields[
+                "dataset_filepath"
+            ].get_default()
+
+        values["dataset_filepath"] = os.path.join(
+            project_root, "data", values["dataset_filepath"]
+        )
+        
+        # For backward compatibility
+        if "phoneme_cache_size" in values and "tokenizer_cache_size" not in values:
+            values["tokenizer_cache_size"] = values["phoneme_cache_size"]
+            
+        return values
+
+    @model_validator(mode="after")
+    def validate_paths(self):
+        if not os.path.exists(self.dataset_filepath):
+            raise FileNotFoundError(f"Dataset file not found: {self.dataset_filepath}")
+        return self