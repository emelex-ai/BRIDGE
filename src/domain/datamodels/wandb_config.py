<<<<<<< HEAD
from pydantic import BaseModel, Field, field_validator, ValidationInfo, model_validator
from src.utils.helper_functions import get_project_root
=======
from pydantic import BaseModel, Field, ConfigDict
from src.utils.helper_funtions import get_project_root
>>>>>>> d399d717
from typing import List, Optional
import os


class WandbConfig(BaseModel):
    model_config = ConfigDict(frozen=True)
    project: str = Field(description="Name of the project")
    entity: str = Field(description="Name of the entity")
    is_enabled: bool = Field(
        default=False, description="Flag to enable or disable wandb"
    )<|MERGE_RESOLUTION|>--- conflicted
+++ resolved
@@ -1,10 +1,5 @@
-<<<<<<< HEAD
 from pydantic import BaseModel, Field, field_validator, ValidationInfo, model_validator
 from src.utils.helper_functions import get_project_root
-=======
-from pydantic import BaseModel, Field, ConfigDict
-from src.utils.helper_funtions import get_project_root
->>>>>>> d399d717
 from typing import List, Optional
 import os
 
