--- conflicted
+++ resolved
@@ -32,12 +32,16 @@
     { name = "tqdm" },
 ]
 
-[package.dev-dependencies]
+[package.optional-dependencies]
+all = [
+    { name = "google-cloud-storage" },
+    { name = "wandb" },
+]
 dev = [
     { name = "deptry" },
     { name = "pytest" },
     { name = "pytest-mock" },
-<<<<<<< HEAD
+    { name = "wandb" },
 ]
 gcp = [
     { name = "google-cloud-storage" },
@@ -48,48 +52,34 @@
     { name = "vllm-flash-attn" },
 ]
 wandb = [
-=======
->>>>>>> a4f63469
     { name = "wandb" },
 ]
 
 [package.metadata]
 requires-dist = [
-<<<<<<< HEAD
-    { name = "deptry", marker = "extra == 'dev'", specifier = ">=0.23.0,<1.0.0" },
+    { name = "deptry", marker = "extra == 'dev'", specifier = ">=0.23.0" },
+    { name = "google-cloud-storage", specifier = ">=3.1.0,<4.0.0" },
     { name = "google-cloud-storage", marker = "extra == 'all'", specifier = ">=3.1.0,<4.0.0" },
     { name = "google-cloud-storage", marker = "extra == 'gcp'", specifier = ">=3.1.0,<4.0.0" },
     { name = "ninja", marker = "extra == 'gpu'", specifier = ">=1.10.0" },
-=======
-    { name = "google-cloud-storage", specifier = ">=3.1.0,<4.0.0" },
->>>>>>> a4f63469
     { name = "nltk", specifier = ">=3.8.1,<4.0.0" },
     { name = "numpy", specifier = ">=1.26.0,<2.0.0" },
     { name = "pandas", specifier = ">=2.1.2,<3.0.0" },
     { name = "protobuf", specifier = ">=5.28.2,<6.0.0" },
     { name = "psutil", marker = "extra == 'gpu'", specifier = ">=7.0.0" },
     { name = "pydantic", specifier = ">=2.9.2,<3.0.0" },
+    { name = "pytest", marker = "extra == 'dev'", specifier = ">=8.4.0" },
+    { name = "pytest-mock", marker = "extra == 'dev'", specifier = ">=3.14.1" },
     { name = "pyyaml", specifier = ">=6.0.2,<7.0.0" },
     { name = "torch", specifier = ">=2.4.0,<3.0.0" },
     { name = "torchsummary", specifier = ">=1.5.1" },
     { name = "tqdm", specifier = ">=4.66.5,<5.0.0" },
-<<<<<<< HEAD
     { name = "vllm-flash-attn", marker = "extra == 'gpu'", specifier = "==2.6.2" },
     { name = "wandb", marker = "extra == 'all'", specifier = ">=0.18.3,<1.0.0" },
+    { name = "wandb", marker = "extra == 'dev'", specifier = ">=0.18.3,<1.0.0" },
     { name = "wandb", marker = "extra == 'wandb'", specifier = ">=0.18.3,<1.0.0" },
 ]
 provides-extras = ["wandb", "gcp", "all", "gpu", "dev"]
-=======
-]
-
-[package.metadata.requires-dev]
-dev = [
-    { name = "deptry", specifier = ">=0.23.0" },
-    { name = "pytest", specifier = ">=8.4.0" },
-    { name = "pytest-mock", specifier = ">=3.14.1" },
-    { name = "wandb", specifier = ">=0.18.3,<1.0.0" },
-]
->>>>>>> a4f63469
 
 [[package]]
 name = "cachetools"
